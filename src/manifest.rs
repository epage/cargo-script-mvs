--- conflicted
+++ resolved
@@ -120,12 +120,7 @@
 path = "n.rs"
 
 [package]
-<<<<<<< HEAD
-edition = "2018"
-=======
-authors = ["Anonymous"]
 edition = "2021"
->>>>>>> 0aa02281
 name = "n"
 version = "0.1.0"
 
@@ -148,12 +143,7 @@
 path = "n.rs"
 
 [package]
-<<<<<<< HEAD
-edition = "2018"
-=======
-authors = ["Anonymous"]
 edition = "2021"
->>>>>>> 0aa02281
 name = "n"
 version = "0.1.0"
 
@@ -179,12 +169,7 @@
 path = "n.rs"
 
 [package]
-<<<<<<< HEAD
-edition = "2018"
-=======
-authors = ["Anonymous"]
 edition = "2021"
->>>>>>> 0aa02281
 name = "n"
 version = "0.1.0"
 
@@ -201,68 +186,6 @@
 
     assert_eq!(
         si!(f(r#"
-<<<<<<< HEAD
-=======
-// Cargo-Deps: time="0.1.25"
-fn main() {}
-"#)),
-        r!(
-            format!(
-                "{}{}",
-                r#"[[bin]]
-name = "n_input_id"
-path = "n.rs"
-
-[dependencies]
-time = "0.1.25"
-
-[package]
-authors = ["Anonymous"]
-edition = "2021"
-name = "n"
-version = "0.1.0""#,
-                STRIP_SECTION
-            ),
-            r#"
-// Cargo-Deps: time="0.1.25"
-fn main() {}
-"#
-        )
-    );
-
-    assert_eq!(
-        si!(f(r#"
-// Cargo-Deps: time="0.1.25", libc="0.2.5"
-fn main() {}
-"#)),
-        r!(
-            format!(
-                "{}{}",
-                r#"[[bin]]
-name = "n_input_id"
-path = "n.rs"
-
-[dependencies]
-libc = "0.2.5"
-time = "0.1.25"
-
-[package]
-authors = ["Anonymous"]
-edition = "2021"
-name = "n"
-version = "0.1.0""#,
-                STRIP_SECTION
-            ),
-            r#"
-// Cargo-Deps: time="0.1.25", libc="0.2.5"
-fn main() {}
-"#
-        )
-    );
-
-    assert_eq!(
-        si!(f(r#"
->>>>>>> 0aa02281
 /*!
 Here is a manifest:
 
@@ -282,12 +205,7 @@
 time = "0.1.25"
 
 [package]
-<<<<<<< HEAD
-edition = "2018"
-=======
-authors = ["Anonymous"]
 edition = "2021"
->>>>>>> 0aa02281
 name = "n"
 version = "0.1.0"
 
@@ -955,7 +873,7 @@
 [package]
 name = "#{name}"
 version = "0.1.0"
-edition = "2018"
+edition = "2021"
 
 [[bin]]
 name = "#{bin_name}"
