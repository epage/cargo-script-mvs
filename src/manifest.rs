--- conflicted
+++ resolved
@@ -123,6 +123,7 @@
 edition = "2018"
 name = "n"
 version = "0.1.0"
+
 [profile.release]
 strip = true
 "#,
@@ -145,6 +146,7 @@
 edition = "2018"
 name = "n"
 version = "0.1.0"
+
 [profile.release]
 strip = true
 "#,
@@ -170,6 +172,7 @@
 edition = "2018"
 name = "n"
 version = "0.1.0"
+
 [profile.release]
 strip = true
 "#,
@@ -183,9 +186,14 @@
 
     assert_eq!(
         si!(f(r#"
-<<<<<<< HEAD
-=======
-// Cargo-Deps: time="0.1.25"
+/*!
+Here is a manifest:
+
+```cargo
+[dependencies]
+time = "0.1.25"
+```
+*/
 fn main() {}
 "#)),
         r!(
@@ -197,74 +205,10 @@
 time = "0.1.25"
 
 [package]
-authors = ["Anonymous"]
 edition = "2018"
 name = "n"
 version = "0.1.0"
-[profile.release]
-strip = true
-"#,
-            r#"
-// Cargo-Deps: time="0.1.25"
-fn main() {}
-"#
-        )
-    );
-
-    assert_eq!(
-        si!(f(r#"
-// Cargo-Deps: time="0.1.25", libc="0.2.5"
-fn main() {}
-"#)),
-        r!(
-            r#"[[bin]]
-name = "n_input_id"
-path = "n.rs"
-
-[dependencies]
-libc = "0.2.5"
-time = "0.1.25"
-
-[package]
-authors = ["Anonymous"]
-edition = "2018"
-name = "n"
-version = "0.1.0"
-[profile.release]
-strip = true
-"#,
-            r#"
-// Cargo-Deps: time="0.1.25", libc="0.2.5"
-fn main() {}
-"#
-        )
-    );
-
-    assert_eq!(
-        si!(f(r#"
->>>>>>> a22a1b8a
-/*!
-Here is a manifest:
-
-```cargo
-[dependencies]
-time = "0.1.25"
-```
-*/
-fn main() {}
-"#)),
-        r!(
-            r#"[[bin]]
-name = "n_input_id"
-path = "n.rs"
-
-[dependencies]
-time = "0.1.25"
-
-[package]
-edition = "2018"
-name = "n"
-version = "0.1.0"
+
 [profile.release]
 strip = true
 "#,
@@ -934,6 +878,9 @@
 [[bin]]
 name = "#{bin_name}"
 path = "#{file}.rs"
+
+[profile.release]
+strip = true
 "##;
 
 /// Substitution for the identifier-safe package name of the script.
