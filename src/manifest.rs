--- conflicted
+++ resolved
@@ -83,28 +83,14 @@
     let mani = fix_manifest_paths(mani, &input.base_path())?;
     log::trace!("mani: {:?}", mani);
 
-<<<<<<< HEAD
     let mani_str = format!("{mani}");
     log::trace!("mani_str: {}", mani_str);
-=======
-    let mani_str = format!("{}", mani);
-    info!("mani_str: {}", mani_str);
->>>>>>> 71614a75
 
     Ok((mani_str, source))
 }
 
-<<<<<<< HEAD
 /// Substitution for the script body.
 pub const SCRIPT_BODY_SUB: &str = "script";
-=======
-#[cfg(test)]
-pub const STRIP_SECTION: &str = r##"
-
-[profile.release]
-strip = true
-"##;
->>>>>>> 71614a75
 
 #[test]
 fn test_split_input() {
@@ -882,36 +868,12 @@
     Ok(table)
 }
 
-<<<<<<< HEAD
 /// The default manifest used for packages.
 pub const DEFAULT_MANIFEST: &str = r##"
 [package]
 name = "#{name}"
 version = "0.1.0"
 edition = "2021"
-=======
-/**
-Generates a partial Cargo manifest containing the specified dependencies.
-*/
-fn deps_manifest(deps: &[(String, String)]) -> MainResult<toml::value::Table> {
-    let mut mani_str = String::new();
-    mani_str.push_str("[dependencies]\n");
-
-    for (name, ver) in deps {
-        mani_str.push_str(name);
-        mani_str.push('=');
-
-        // We only want to quote the version if it *isn't* a table.
-        let quotes = match ver.starts_with('{') {
-            true => "",
-            false => "\"",
-        };
-        mani_str.push_str(quotes);
-        mani_str.push_str(ver);
-        mani_str.push_str(quotes);
-        mani_str.push('\n');
-    }
->>>>>>> 71614a75
 
 [[bin]]
 name = "#{bin_name}"
