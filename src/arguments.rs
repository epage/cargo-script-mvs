use std::ffi::OsString;
use std::path::PathBuf;

use crate::build_kind::BuildKind;

#[derive(Debug)]
pub struct Args {
    pub script: Option<OsString>,
    pub script_args: Vec<OsString>,

    pub expr: bool,

    pub pkg_path: Option<PathBuf>,
    pub cargo_output: bool,
    pub clear_cache: bool,
    pub debug: bool,
    pub force: bool,
    pub build_kind: BuildKind,
    // This is a String instead of an enum since one can have custom
    // toolchains (ex. a rustc developer will probably have `stage1`):
    pub toolchain_version: Option<String>,

    #[cfg(windows)]
    pub install_file_association: bool,
    #[cfg(windows)]
    pub uninstall_file_association: bool,

    #[allow(dead_code)]
    pub unstable_flags: Vec<UnstableFlags>,
}

impl Args {
<<<<<<< HEAD
    pub fn parse() -> anyhow::Result<Self> {
        use clap::{Arg, Command};
        let about = r#"Compiles and runs a Rust script"#;
=======
    pub fn parse() -> Self {
        use clap::{Arg, ArgGroup, Command};
        let version = option_env!("CARGO_PKG_VERSION").unwrap_or("unknown");
        let about = r#"Compiles and runs a Rust script."#;
>>>>>>> d3e6b408

        let app = Command::new(env!("CARGO_PKG_NAME"))
        .version(env!("CARGO_PKG_VERSION"))
        .about(about)
        .arg(
            Arg::new("script")
                .help("Script file or expression to execute")
                .value_parser(clap::value_parser!(OsString))
                .required_unless_present_any(if cfg!(windows) {
                    vec![
                        "clear-cache",
                        "install-file-association",
                        "uninstall-file-association",
                    ]
                } else {
                    vec!["clear-cache"]
                })
                .conflicts_with_all(if cfg!(windows) {
                    vec!["install-file-association", "uninstall-file-association"]
                } else {
                    vec![]
                })
                .num_args(1..)
                .trailing_var_arg(true),
        )
        .arg(
            Arg::new("expr")
                .help("Execute <script> as a literal expression and display the result (unstable)")
                .long("expr")
                .short('e')
                .action(clap::ArgAction::SetTrue)
                .requires("script"),
        )
        // Options that impact the script being executed.
        .arg(
            Arg::new("cargo-output")
                .help("Show output from cargo when building")
                .short('o')
                .long("cargo-output")
                .action(clap::ArgAction::SetTrue)
                .requires("script"),
        )
        // Set the default debug variable to false
        .arg(
            Arg::new("release")
                .help("Build a release executable, an optimised one")
                .short('r')
                .long("release")
                .action(clap::ArgAction::SetTrue)
                .conflicts_with_all(["bench"]),
        )
        // Options that change how rust-script itself behaves, and don't alter what the script will do.
        .arg(
            Arg::new("clear-cache")
                .help("Clears out the script cache")
                .long("clear-cache")
                .action(clap::ArgAction::SetTrue),
        )
        .arg(
            Arg::new("force")
                .help("Force the script to be rebuilt")
                .long("force")
                .action(clap::ArgAction::SetTrue)
                .requires("script"),
        )
        .arg(
            Arg::new("pkg_path")
                .help("Specify where to place the generated Cargo package")
                .long("pkg-path")
                .value_parser(clap::value_parser!(PathBuf))
                .requires("script")
                .conflicts_with_all(["clear-cache", "force"]),
        )
        .arg(
            Arg::new("test")
                .help("Compile and run tests (unstable)")
                .long("test")
                .action(clap::ArgAction::SetTrue)
                .conflicts_with_all(["bench", "force"]),
        )
        .arg(
            Arg::new("bench")
                .help("Compile and run benchmarks. Requires a nightly toolchain (unstable)")
                .long("bench")
                .action(clap::ArgAction::SetTrue)
                .conflicts_with_all(["test", "force"]),
        )
        .arg(
            Arg::new("toolchain-version")
                .help("Build the script using the given toolchain version (unstable)")
                .long("toolchain-version")
                // "channel"
                .short('c')
                // FIXME: remove if benchmarking is stabilized
                .conflicts_with("bench"),
        )
        .arg(
            Arg::new("unstable_flags")
                .help("Unstable (nightly-only) flags")
                .short('Z')
                .value_name("FLAG")
                .global(true)
                .value_parser(clap::value_parser!(UnstableFlags))
                .action(clap::ArgAction::Append),
        );

        #[cfg(windows)]
        let app = app
            .arg(
                Arg::new("install-file-association")
                    .help("Install a file association so that rust-script executes .ers files")
                    .long("install-file-association")
                    .action(clap::ArgAction::SetTrue),
            )
            .arg(
                Arg::new("uninstall-file-association")
                    .help(
                        "Uninstall the file association that makes rust-script execute .ers files",
                    )
                    .long("uninstall-file-association")
                    .action(clap::ArgAction::SetTrue),
            )
            .group(
                clap::ArgGroup::new("file-association")
                    .args(&["install-file-association", "uninstall-file-association"]),
            );

        let m = app.get_matches();

        let unstable_flags = m
            .get_many::<UnstableFlags>("unstable_flags")
            .unwrap_or_default()
            .copied()
            .collect::<Vec<_>>();

        let script_and_args = m
            .get_many::<OsString>("script")
            .map(|o| o.map(|s| s.to_owned()));
        let script;
        let script_args: Vec<OsString>;
        if let Some(mut script_and_args) = script_and_args {
            script = script_and_args.next();
            script_args = script_and_args.collect();
        } else {
            script = None;
            script_args = Vec::new();
        }

<<<<<<< HEAD
        let build_kind = BuildKind::from_flags(
            *m.get_one::<bool>("test").expect("defaulted"),
            *m.get_one::<bool>("bench").expect("defaulted"),
        );
        match build_kind {
            BuildKind::Normal => {}
            BuildKind::Test => {
                if !unstable_flags.contains(&UnstableFlags::Test) {
                    anyhow::bail!(
                        "`--test` is unstable and requires `-Z test` (epage/cargo-script-mvs#29)."
                    )
                }
            }
            BuildKind::Bench => {
                if !unstable_flags.contains(&UnstableFlags::Bench) {
                    anyhow::bail!(
                    "`--bench` is unstable and requires `-Z bench` (epage/cargo-script-mvs#68)."
                )
                }
            }
        }

        let toolchain_version = m.get_one::<String>("toolchain-version").map(Into::into);
        if let Some(toolchain_version) = &toolchain_version {
            if !unstable_flags.contains(&UnstableFlags::ToolchainVersion) {
                anyhow::bail!("`--toolchain-version={toolchain_version}` is unstable and requires `-Z toolchain-version` (epage/cargo-script-mvs#36).")
            }
        }

        let expr = *m.get_one::<bool>("expr").expect("defaulted");
        if expr && !unstable_flags.contains(&UnstableFlags::Expr) {
            anyhow::bail!(
                "`--expr` is unstable and requires `-Z expr` (epage/cargo-script-mvs#72)."
            )
        }

        Ok(Args {
=======
        Self {
>>>>>>> d3e6b408
            script,
            script_args,

            expr,

            pkg_path: m.get_one::<PathBuf>("pkg_path").map(Into::into),
            cargo_output: *m.get_one::<bool>("cargo-output").expect("defaulted"),
            clear_cache: *m.get_one::<bool>("clear-cache").expect("defaulted"),
            debug: !m.get_flag("release"),
            force: *m.get_one::<bool>("force").expect("defaulted"),
            build_kind,
            toolchain_version,
            #[cfg(windows)]
            install_file_association: *m
                .get_one::<bool>("install-file-association")
                .expect("defaulted"),
            #[cfg(windows)]
            uninstall_file_association: *m
                .get_one::<bool>("uninstall-file-association")
                .expect("defaulted"),
            unstable_flags,
        })
    }
}

#[derive(Copy, Clone, Debug, PartialEq, Eq, clap::ValueEnum)]
pub enum UnstableFlags {
    Test,
    Bench,
    ToolchainVersion,
    Expr,
}<|MERGE_RESOLUTION|>--- conflicted
+++ resolved
@@ -30,16 +30,9 @@
 }
 
 impl Args {
-<<<<<<< HEAD
     pub fn parse() -> anyhow::Result<Self> {
         use clap::{Arg, Command};
         let about = r#"Compiles and runs a Rust script"#;
-=======
-    pub fn parse() -> Self {
-        use clap::{Arg, ArgGroup, Command};
-        let version = option_env!("CARGO_PKG_VERSION").unwrap_or("unknown");
-        let about = r#"Compiles and runs a Rust script."#;
->>>>>>> d3e6b408
 
         let app = Command::new(env!("CARGO_PKG_NAME"))
         .version(env!("CARGO_PKG_VERSION"))
@@ -188,7 +181,6 @@
             script_args = Vec::new();
         }
 
-<<<<<<< HEAD
         let build_kind = BuildKind::from_flags(
             *m.get_one::<bool>("test").expect("defaulted"),
             *m.get_one::<bool>("bench").expect("defaulted"),
@@ -225,10 +217,7 @@
             )
         }
 
-        Ok(Args {
-=======
-        Self {
->>>>>>> d3e6b408
+        Ok(Self {
             script,
             script_args,
 
