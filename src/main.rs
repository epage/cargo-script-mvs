#![forbid(unsafe_code)]

/**
If this is set to `false`, then code that automatically deletes stuff *won't*.
*/
const ALLOW_AUTO_REMOVE: bool = true;

mod consts;
mod error;
mod manifest;
mod platform;
mod templates;
mod util;

#[cfg(windows)]
mod file_assoc;

#[cfg(not(windows))]
mod file_assoc {}

use log::{debug, error, info};
use serde::{Deserialize, Serialize};
use std::ffi::OsString;
use std::fs;
use std::io::{BufWriter, Read, Write};
use std::path::{Path, PathBuf};
use std::process::Command;

use crate::error::{MainError, MainResult};
use crate::util::Defer;
use sha1::{Digest, Sha1};

#[derive(Debug)]
struct Args {
    script: Option<OsString>,
    script_args: Vec<OsString>,
    features: Vec<String>,

    expr: bool,

    pkg_path: Option<PathBuf>,
    cargo_output: bool,
    clear_cache: bool,
    debug: bool,
    force: bool,
    build_kind: BuildKind,
    template: Option<String>,
    list_templates: bool,
    // This is a String instead of an enum since one can have custom
    // toolchains (ex. a rustc developer will probably have `stage1`):
    toolchain_version: Option<String>,

    #[cfg(windows)]
    install_file_association: bool,
    #[cfg(windows)]
    uninstall_file_association: bool,

    #[allow(dead_code)]
    unstable_flags: Vec<UnstableFlags>,
}

#[derive(Copy, Clone, Debug, PartialEq, Eq, clap::ValueEnum)]
enum UnstableFlags {
    Test,
    Bench,
    ToolchainVersion,
    Expr,
}

#[derive(Copy, Clone, Debug)]
enum BuildKind {
    Normal,
    Test,
    Bench,
}

impl BuildKind {
    fn exec_command(&self) -> &'static str {
        match *self {
            Self::Normal => "run",
            Self::Test => "test",
            Self::Bench => "bench",
        }
    }

    fn from_flags(test: bool, bench: bool) -> Self {
        match (test, bench) {
            (false, false) => Self::Normal,
            (true, false) => Self::Test,
            (false, true) => Self::Bench,
            _ => panic!("got both test and bench"),
        }
    }
}

fn parse_args() -> MainResult<Args> {
    use clap::{Arg, Command};
    let version = option_env!("CARGO_PKG_VERSION").unwrap_or("unknown");
    let about = r#"Compiles and runs a Rust script."#;

    let app = Command::new(consts::PROGRAM_NAME)
        .version(version)
        .about(about)
        .trailing_var_arg(true)
        .arg(
            Arg::new("script")
                .help("Script file or expression to execute.")
                .value_parser(clap::value_parser!(OsString))
                .required_unless_present_any(if cfg!(windows) {
                    vec![
                        "clear-cache",
                        "list-templates",
                        "install-file-association",
                        "uninstall-file-association",
                    ]
                } else {
                    vec!["clear-cache", "list-templates"]
                })
                .conflicts_with_all(if cfg!(windows) {
                    &[
                        "list-templates",
                        "install-file-association",
                        "uninstall-file-association",
                    ]
                } else {
                    &["list-templates"]
                })
                .multiple_values(true),
        )
        .arg(
            Arg::new("expr")
                .help("Execute <script> as a literal expression and display the result.")
                .long("expr")
                .short('e')
                .action(clap::ArgAction::SetTrue)
                .requires("script"),
        )
        /*
        Options that impact the script being executed.
        */
        .arg(
            Arg::new("cargo-output")
                .help("Show output from cargo when building.")
                .short('o')
                .long("cargo-output")
<<<<<<< HEAD
                .requires("script")
            )
            .arg(Arg::new("count")
                .help("Invoke the loop closure with two arguments: line, and line number.")
                .long("count")
                .requires("loop")
            )
            // Set the default debug variable to false
            .arg(Arg::new("release")
                .help("Build a release executable, an optimised one.")
                .short('r')
                .long("release")
                .conflicts_with_all(&["bench"])
            )
            .arg(Arg::new("dep")
                .help("Add an additional Cargo dependency. Each SPEC can be either just the package name (which will assume the latest version) or a full `name=version` spec.")
                .long("dep")
                .short('d')
                .takes_value(true)
                .multiple_occurrences(true)
                .number_of_values(1)
            )
            .arg(Arg::new("features")
                 .help("Cargo features to pass when building and running.")
                 .long("features")
                 .takes_value(true)
            )
            .arg(Arg::new("unstable_features")
                .help("Add a #![feature] declaration to the crate.")
                .long("unstable-feature")
                .short('u')
                .takes_value(true)
                .multiple_occurrences(true)
                .requires("expr_or_loop")
            )

            /*
            Options that change how rust-script itself behaves, and don't alter what the script will do.
            */
            .arg(Arg::new("clear-cache")
=======
                .action(clap::ArgAction::SetTrue)
                .requires("script"),
        )
        .arg(
            Arg::new("debug")
                .help("Build a debug executable, not an optimised one.")
                .long("debug")
                .action(clap::ArgAction::SetTrue),
        )
        .arg(
            Arg::new("features")
                .help("Cargo features to pass when building and running.")
                .short('F')
                .long("features")
                .action(clap::ArgAction::Append),
        )
        /*
        Options that change how rust-script itself behaves, and don't alter what the script will do.
        */
        .arg(
            Arg::new("clear-cache")
>>>>>>> 7fcf77bb
                .help("Clears out the script cache.")
                .long("clear-cache")
                .action(clap::ArgAction::SetTrue),
        )
        .arg(
            Arg::new("force")
                .help("Force the script to be rebuilt.")
                .long("force")
<<<<<<< HEAD
                .requires("script")
            )
            .arg(Arg::new("gen_pkg_only")
                .help("Generate the Cargo package, but don't compile or run it.")
                .long("gen-pkg-only")
                .requires("script")
                .conflicts_with_all(&["release", "force", "test", "bench"])
            )
            .arg(Arg::new("pkg_path")
=======
                .action(clap::ArgAction::SetTrue)
                .requires("script"),
        )
        .arg(
            Arg::new("pkg_path")
>>>>>>> 7fcf77bb
                .help("Specify where to place the generated Cargo package.")
                .long("pkg-path")
                .action(clap::ArgAction::Set)
                .value_parser(clap::value_parser!(PathBuf))
                .requires("script")
                .conflicts_with_all(&["clear-cache", "force"]),
        )
        .arg(
            Arg::new("test")
                .help("Compile and run tests.")
                .long("test")
<<<<<<< HEAD
                .conflicts_with_all(&["bench", "force"])
            )
            .arg(Arg::new("bench")
                .help("Compile and run benchmarks. Requires a nightly toolchain.")
                .long("bench")
                .conflicts_with_all(&["test", "force"])
            )
            .arg(Arg::new("template")
=======
                .action(clap::ArgAction::SetTrue)
                .conflicts_with_all(&["bench", "debug", "force"]),
        )
        .arg(
            Arg::new("bench")
                .help("Compile and run benchmarks. Requires a nightly toolchain.")
                .long("bench")
                .action(clap::ArgAction::SetTrue)
                .conflicts_with_all(&["test", "debug", "force"]),
        )
        .arg(
            Arg::new("template")
>>>>>>> 7fcf77bb
                .help("Specify a template to use for expression scripts.")
                .long("template")
                .short('t')
                .action(clap::ArgAction::Set)
                .requires("expr"),
        )
        .arg(
            Arg::new("toolchain-version")
                .help("Build the script using the given toolchain version.")
                .long("toolchain-version")
                // "channel"
                .short('c')
                .action(clap::ArgAction::Set)
                // FIXME: remove if benchmarking is stabilized
                .conflicts_with("bench"),
        )
        .arg(
            Arg::new("list-templates")
                .help("List the available templates.")
                .long("list-templates")
                .action(clap::ArgAction::SetTrue),
        )
        .arg(
            Arg::new("unstable_flags")
                .help("Unstable (nightly-only) flags")
                .short('Z')
                .value_name("FLAG")
                .global(true)
                .value_parser(clap::value_parser!(UnstableFlags))
                .action(clap::ArgAction::Append),
        );

    #[cfg(windows)]
    let app = app
        .arg(
            Arg::new("install-file-association")
                .help("Install a file association so that rust-script executes .ers files.")
                .long("install-file-association")
                .action(clap::ArgAction::SetTrue),
        )
        .arg(
            Arg::new("uninstall-file-association")
                .help("Uninstall the file association that makes rust-script execute .ers files.")
                .long("uninstall-file-association")
                .action(clap::ArgAction::SetTrue),
        )
        .group(
            clap::ArgGroup::new("file-association")
                .args(&["install-file-association", "uninstall-file-association"]),
        );

    let m = app.get_matches();

    let unstable_flags = m
        .get_many::<UnstableFlags>("unstable_flags")
        .unwrap_or_default()
        .copied()
        .collect::<Vec<_>>();

    let script_and_args = m
        .get_many::<OsString>("script")
        .map(|o| o.map(|s| s.to_owned()));
    let script;
    let script_args: Vec<OsString>;
    if let Some(mut script_and_args) = script_and_args {
        script = script_and_args.next();
        script_args = script_and_args.collect();
    } else {
        script = None;
        script_args = Vec::new();
    }

    let build_kind = BuildKind::from_flags(
        *m.get_one::<bool>("test").expect("defaulted"),
        *m.get_one::<bool>("bench").expect("defaulted"),
    );
    match build_kind {
        BuildKind::Normal => {}
        BuildKind::Test => {
            if !unstable_flags.contains(&UnstableFlags::Test) {
                return Err(
                    "`--test` is unstable and requires `-Z test` (epage/cargo-script-mvs#29)."
                        .into(),
                );
            }
        }
        BuildKind::Bench => {
            if !unstable_flags.contains(&UnstableFlags::Bench) {
                return Err(
                    "`--bench` is unstable and requires `-Z bench` (epage/cargo-script-mvs#68)."
                        .into(),
                );
            }
        }
    }

    let toolchain_version = m.get_one::<String>("toolchain-version").map(Into::into);
    if let Some(toolchain_version) = &toolchain_version {
        if !unstable_flags.contains(&UnstableFlags::ToolchainVersion) {
            return Err(
                    format!("`--toolchain-version={}` is unstable and requires `-Z toolchain-version` (epage/cargo-script-mvs#36).", toolchain_version)
                        .into(),
                );
        }
    }

    let expr = *m.get_one::<bool>("expr").expect("defaulted");
    if expr && !unstable_flags.contains(&UnstableFlags::Expr) {
        return Err(
            "`--expr` is unstable and requires `-Z expr` (epage/cargo-script-mvs#72).".into(),
        );
    }

    Ok(Args {
        script,
        script_args,
<<<<<<< HEAD
        features: m.value_of("features").map(Into::into),

        expr: m.is_present("expr"),
        loop_: m.is_present("loop"),
        count: m.is_present("count"),

        pkg_path: m.value_of("pkg_path").map(Into::into),
        gen_pkg_only: m.is_present("gen_pkg_only"),
        cargo_output: m.is_present("cargo-output"),
        clear_cache: m.is_present("clear-cache"),
        debug: !m.is_present("release"),
        dep: owned_vec_string(m.values_of("dep")),
        force: m.is_present("force"),
        unstable_features: owned_vec_string(m.values_of("unstable_features")),
        build_kind: BuildKind::from_flags(m.is_present("test"), m.is_present("bench")),
        template: m.value_of("template").map(Into::into),
        list_templates: m.is_present("list-templates"),
        toolchain_version: m.value_of("toolchain-version").map(Into::into),
=======
        features: m
            .get_many::<String>("features")
            .unwrap_or_default()
            .map(|s| s.to_owned())
            .collect(),

        expr,

        pkg_path: m.get_one::<PathBuf>("pkg_path").map(Into::into),
        cargo_output: *m.get_one::<bool>("cargo-output").expect("defaulted"),
        clear_cache: *m.get_one::<bool>("clear-cache").expect("defaulted"),
        debug: *m.get_one::<bool>("debug").expect("defaulted"),
        force: *m.get_one::<bool>("force").expect("defaulted"),
        build_kind,
        template: m.get_one::<String>("template").map(Into::into),
        list_templates: *m.get_one::<bool>("list-templates").expect("defaulted"),
        toolchain_version,
>>>>>>> 7fcf77bb
        #[cfg(windows)]
        install_file_association: *m
            .get_one::<bool>("install-file-association")
            .expect("defaulted"),
        #[cfg(windows)]
        uninstall_file_association: *m
            .get_one::<bool>("uninstall-file-association")
            .expect("defaulted"),
        unstable_flags,
    })
}

fn main() {
    env_logger::init();

    let stderr = &mut std::io::stderr();

    match try_main() {
        Ok(0) => (),
        Ok(code) => {
            std::process::exit(code);
        }
        Err(ref err) => {
            writeln!(stderr, "error: {}", err).unwrap();
            std::process::exit(1);
        }
    }
}

fn try_main() -> MainResult<i32> {
    let args = parse_args()?;
    info!("Arguments: {:?}", args);

    #[cfg(windows)]
    {
        if args.install_file_association {
            file_assoc::install_file_association()?;
            return Ok(0);
        } else if args.uninstall_file_association {
            file_assoc::uninstall_file_association()?;
            return Ok(0);
        }
    }

    if args.clear_cache {
        clean_cache(0)?;
        if args.script.is_none() {
            println!("rust-script cache cleared.");
            return Ok(0);
        }
    }

    if args.list_templates {
        templates::list()?;
        return Ok(0);
    }

    // Take the arguments and work out what our input is going to be.  Primarily, this gives us the content, a user-friendly name, and a cache-friendly ID.
    // These three are just storage for the borrows we'll actually use.
    let script_name: String;
    let script_path: PathBuf;

    let input = match (args.script.clone().unwrap(), args.expr) {
        (script, false) => {
            let (path, mut file) = find_script(&script).ok_or(format!(
                "could not find script: {}",
                script.to_string_lossy()
            ))?;

            script_name = path
                .file_stem()
                .map(|os| os.to_string_lossy().into_owned())
                .unwrap_or_else(|| "unknown".into());

            let mut body = String::new();
            file.read_to_string(&mut body)?;

            let mtime = platform::file_last_modified(&file);

            script_path = std::env::current_dir()?.join(path);

            Input::File(script_name, script_path, body, mtime)
        }
        (expr, true) => {
            let expr = expr
                .to_str()
                .ok_or_else(|| format!("expr must be UTF-8, got {}", expr.to_string_lossy()))?
                .to_owned();
            Input::Expr(expr, args.template.clone())
        }
    };
    info!("input: {:?}", input);

    // Setup environment variables early so it's available at compilation time of scripts,
    // to allow e.g. include!(concat!(env!("RUST_SCRIPT_BASE_PATH"), "/script-module.rs"));
    std::env::set_var(
        "RUST_SCRIPT_PATH",
        input.path().unwrap_or_else(|| Path::new("")),
    );
    std::env::set_var("RUST_SCRIPT_SAFE_NAME", input.safe_name());
    std::env::set_var("RUST_SCRIPT_PKG_NAME", input.package_name());
    std::env::set_var("RUST_SCRIPT_BASE_PATH", input.base_path());

    let action = decide_action_for(&input, &args)?;
    info!("action: {:?}", action);

    gen_pkg_and_compile(&input, &action)?;

    // Once we're done, clean out old packages from the cache.
    // There's no point if we've already done a full clear, though.
    let _defer_clear = {
        // To get around partially moved args problems.
        let cc = args.clear_cache;
        Defer::<_, MainError>::new(move || {
            if !cc {
                clean_cache(consts::MAX_CACHE_AGE_MS)?;
            }
            Ok(())
        })
    };

    let exit_code = {
        let cmd_name = action.build_kind.exec_command();
        info!("running `cargo {}`", cmd_name);

        let run_quietly = !action.cargo_output;
        let mut cmd = action.cargo(cmd_name, &args.script_args, run_quietly)?;

        cmd.status().map(|st| st.code().unwrap_or(1))?
    };

    Ok(exit_code)
}

/**
Clean up the cache folder.

Looks for all folders whose metadata says they were created at least `max_age` in the past and kills them dead.
*/
fn clean_cache(max_age: u128) -> MainResult<()> {
    info!("cleaning cache with max_age: {:?}", max_age);

    if max_age == 0 {
        info!("max_age is 0, clearing binary cache...");
        let cache_dir = platform::binary_cache_path()?;
        if ALLOW_AUTO_REMOVE && cache_dir.exists() {
            if let Err(err) = fs::remove_dir_all(&cache_dir) {
                error!("failed to remove binary cache {:?}: {}", cache_dir, err);
            }
        }
    }

    let cutoff = platform::current_time() - max_age;
    info!("cutoff:     {:>20?} ms", cutoff);

    let cache_dir = platform::generated_projects_cache_path()?;
    if cache_dir.exists() {
        for child in fs::read_dir(cache_dir)? {
            let child = child?;
            let path = child.path();
            if path.is_file() {
                continue;
            }

            info!("checking: {:?}", path);

            let remove_dir = || {
                // Ok, so *why* aren't we using `modified in the package metadata?
                // The point of *that* is to track what we know about the input.
                // The problem here is that `--expr` and `--loop` don't *have*
                // modification times; they just *are*.
                // Now, `PackageMetadata` *could* be modified to store, say, the
                // moment in time the input was compiled, but then we couldn't use
                // that field for metadata matching when decided whether or not a
                // *file* input should be recompiled.
                // So, instead, we're just going to go by the timestamp on the
                // metadata file *itself*.
                let meta_mtime = {
                    let meta_path = get_pkg_metadata_path(&path);
                    let meta_file = match fs::File::open(&meta_path) {
                        Ok(file) => file,
                        Err(..) => {
                            info!("couldn't open metadata for {:?}", path);
                            return true;
                        }
                    };
                    platform::file_last_modified(&meta_file)
                };
                info!("meta_mtime: {:>20?} ms", meta_mtime);

                meta_mtime <= cutoff
            };

            if remove_dir() {
                info!("removing {:?}", path);
                if ALLOW_AUTO_REMOVE {
                    if let Err(err) = fs::remove_dir_all(&path) {
                        error!("failed to remove {:?} from cache: {}", path, err);
                    }
                } else {
                    info!("(suppressed remove)");
                }
            }
        }
    }

    info!("done cleaning cache.");
    Ok(())
}

/**
Generate and compile a package from the input.

Why take `PackageMetadata`?  To ensure that any information we need to depend on for compilation *first* passes through `decide_action_for` *and* is less likely to not be serialised with the rest of the metadata.
*/
fn gen_pkg_and_compile(input: &Input, action: &InputAction) -> MainResult<()> {
    let pkg_path = &action.pkg_path;
    let meta = &action.metadata;
    let old_meta = action.old_metadata.as_ref();

    let mani_str = &action.manifest;
    let script_str = &action.script;

    info!("creating pkg dir...");
    fs::create_dir_all(pkg_path)?;
    let cleanup_dir: Defer<_, MainError> = Defer::new(|| {
        // DO NOT try deleting ANYTHING if we're not cleaning up inside our own cache.  We *DO NOT* want to risk killing user files.
        if action.using_cache {
            info!("cleaning up cache directory {}", pkg_path.display());
            if ALLOW_AUTO_REMOVE {
                fs::remove_dir_all(pkg_path)?;
            } else {
                info!("(suppressed remove)");
            }
        }
        Ok(())
    });

    let mut meta = meta.clone();

    info!("generating Cargo package...");
    let mani_path = action.manifest_path();
    let mani_hash = old_meta.map(|m| &*m.manifest_hash);
    match overwrite_file(&mani_path, mani_str, mani_hash)? {
        FileOverwrite::Same => (),
        FileOverwrite::Changed { new_hash } => {
            meta.manifest_hash = new_hash;
        }
    }

    {
        let script_path = pkg_path.join(format!("{}.rs", input.safe_name()));
        // There are times (particularly involving shared target dirs) where we can't rely
        // on Cargo to correctly detect invalidated builds. As such, if we've been told to
        // *force* a recompile, we'll deliberately force the script to be overwritten,
        // which will invalidate the timestamp, which will lead to a recompile.
        let script_hash = if action.force_compile {
            debug!("told to force compile, ignoring script hash");
            None
        } else {
            old_meta.map(|m| &*m.script_hash)
        };
        match overwrite_file(&script_path, script_str, script_hash)? {
            FileOverwrite::Same => (),
            FileOverwrite::Changed { new_hash } => {
                meta.script_hash = new_hash;
            }
        }
    }

    let meta = meta;

    // Write out metadata *now*.  Remember that we check the timestamp in the metadata, *not* on the executable.
    if action.emit_metadata {
        info!("emitting metadata...");
        write_pkg_metadata(pkg_path, &meta)?;
    }

    info!("disarming pkg dir cleanup...");
    cleanup_dir.disarm();

    Ok(())
}

/**
This represents what to do with the input provided by the user.
*/
#[derive(Debug)]
struct InputAction {
    /// Always show cargo output?
    cargo_output: bool,

    /**
    Force Cargo to do a recompile, even if it thinks it doesn't have to.

    `compile` must be `true` for this to have any effect.
    */
    force_compile: bool,

    /// Emit a metadata file?
    emit_metadata: bool,

    /// Directory where the package should live.
    pkg_path: PathBuf,

    /**
    Is the package directory in the cache?

    Currently, this can be inferred from `emit_metadata`, but there's no *intrinsic* reason they should be tied together.
    */
    using_cache: bool,

    /**
    Which toolchain the script should be built with.

    `None` indicates that the script should be built with a stable toolchain.
    */
    toolchain_version: Option<String>,

    /// The package metadata structure for the current invocation.
    metadata: PackageMetadata,

    /// The package metadata structure for the *previous* invocation, if it exists.
    old_metadata: Option<PackageMetadata>,

    /// The package manifest contents.
    manifest: String,

    /// The script source.
    script: String,

    /// Did the user ask to run tests or benchmarks?
    build_kind: BuildKind,
}

impl InputAction {
    fn manifest_path(&self) -> PathBuf {
        self.pkg_path.join("Cargo.toml")
    }

    fn cargo(&self, cmd: &str, script_args: &[OsString], run_quietly: bool) -> MainResult<Command> {
        cargo(
            cmd,
            &*self.manifest_path().to_string_lossy(),
            self.toolchain_version.as_deref(),
            &self.metadata,
            script_args,
            run_quietly,
        )
    }
}

/**
The metadata here serves two purposes:

1. It records everything necessary for compilation and execution of a package.
2. It records everything that must be exactly the same in order for a cached executable to still be valid, in addition to the content hash.
*/
#[derive(Clone, Debug, Eq, PartialEq, Serialize, Deserialize)]
struct PackageMetadata {
    /// Path to the script file.
    path: Option<String>,

    /// Last-modified timestamp for script file.
    modified: Option<u128>,

    /// Template used.
    template: Option<String>,

    /// Was the script compiled in debug mode?
    debug: bool,

    /// Cargo features
    features: Option<String>,

    /// Hash of the generated `Cargo.toml` file.
    manifest_hash: String,

    /// Hash of the generated source file.
    script_hash: String,
}

/**
For the given input, this constructs the package metadata and checks the cache to see what should be done.
*/
fn decide_action_for(input: &Input, args: &Args) -> MainResult<InputAction> {
    let input_id = input.compute_id();
    info!("id: {:?}", input_id);

    let (pkg_path, using_cache) = args
        .pkg_path
        .as_ref()
        .map(|p| (p.into(), false))
        .unwrap_or_else(|| {
            // This can't fail.  Seriously, we're *fucked* if we can't work this out.
            let cache_path = platform::generated_projects_cache_path().unwrap();
            (cache_path.join(&input_id), true)
        });
    info!("pkg_path: {}", pkg_path.display());
    info!("using_cache: {}", using_cache);

    let (mani_str, script_str) = manifest::split_input(input, &input_id)?;

    // Forcibly override some flags based on build kind.
    let (debug, force) = match args.build_kind {
        BuildKind::Normal => (args.debug, args.force),
        BuildKind::Test => (true, false),
        BuildKind::Bench => (false, false),
    };

    let input_meta = {
        let (path, mtime, template) = match input {
            Input::File(_, path, _, mtime) => (
                Some(path.to_string_lossy().into_owned()),
                Some(*mtime),
                None,
            ),
            Input::Expr(_, template) => (None, None, template.clone()),
        };
        let features = if args.features.is_empty() {
            None
        } else {
            Some(args.features.join(" "))
        };
        PackageMetadata {
            path,
            modified: mtime,
            template,
            debug,
            features,
            manifest_hash: hash_str(&mani_str),
            script_hash: hash_str(&script_str),
        }
    };
    info!("input_meta: {:?}", input_meta);

    let toolchain_version = args
        .toolchain_version
        .clone()
        .or_else(|| match args.build_kind {
            BuildKind::Bench => Some("nightly".into()),
            _ => None,
        });

    let mut action = InputAction {
        cargo_output: args.cargo_output,
        force_compile: force,
        emit_metadata: true,
        pkg_path,
        using_cache,
        toolchain_version,
        metadata: input_meta,
        old_metadata: None,
        manifest: mani_str,
        script: script_str,
        build_kind: args.build_kind,
    };

    macro_rules! bail {
        ($($name:ident: $value:expr),*) => {
            return Ok(InputAction {
                $($name: $value,)*
                ..action
            })
        }
    }

    // If we're not doing a regular build, stop.
    match action.build_kind {
        BuildKind::Normal => (),
        BuildKind::Test | BuildKind::Bench => {
            info!("not recompiling because: user asked for test/bench");
            bail!(force_compile: false)
        }
    }

    action.old_metadata = match get_pkg_metadata(&action.pkg_path) {
        Ok(meta) => Some(meta),
        Err(err) => {
            info!(
                "recompiling since failed to load metadata: {}",
                err.to_string()
            );
            None
        }
    };

    Ok(action)
}

/**
Load the package metadata, given the path to the package's cache folder.
*/
fn get_pkg_metadata<P>(pkg_path: P) -> MainResult<PackageMetadata>
where
    P: AsRef<Path>,
{
    let meta_path = get_pkg_metadata_path(pkg_path);
    debug!("meta_path: {:?}", meta_path);
    let mut meta_file = fs::File::open(&meta_path)?;

    let meta_str = {
        let mut s = String::new();
        meta_file.read_to_string(&mut s).unwrap();
        s
    };
    let meta: PackageMetadata = serde_json::from_str(&meta_str).map_err(|err| err.to_string())?;

    Ok(meta)
}

/**
Work out the path to a package's metadata file.
*/
fn get_pkg_metadata_path<P>(pkg_path: P) -> PathBuf
where
    P: AsRef<Path>,
{
    pkg_path.as_ref().join(consts::METADATA_FILE)
}

/**
Save the package metadata, given the path to the package's cache folder.
*/
fn write_pkg_metadata<P>(pkg_path: P, meta: &PackageMetadata) -> MainResult<()>
where
    P: AsRef<Path>,
{
    let meta_path = get_pkg_metadata_path(&pkg_path);
    debug!("meta_path: {:?}", meta_path);
    let mut temp_file = tempfile::NamedTempFile::new_in(&pkg_path)?;
    serde_json::to_writer(BufWriter::new(&temp_file), meta).map_err(|err| err.to_string())?;
    temp_file.flush()?;
    temp_file
        .persist(&meta_path)
        .map_err(|err| err.to_string())?;
    Ok(())
}

/**
Attempts to locate the script specified by the given path.  If the path as-given doesn't yield anything, it will try adding file extensions.
*/
fn find_script<P>(path: P) -> Option<(PathBuf, fs::File)>
where
    P: AsRef<Path>,
{
    let path = path.as_ref();

    // Try the path directly.
    if let Ok(file) = fs::File::open(path) {
        return Some((path.into(), file));
    }

    // If it had an extension, don't bother trying any others.
    if path.extension().is_some() {
        return None;
    }

    // Ok, now try other extensions.
    for &ext in consts::SEARCH_EXTS {
        let path = path.with_extension(ext);
        if let Ok(file) = fs::File::open(&path) {
            return Some((path, file));
        }
    }

    // Welp. ¯\_(ツ)_/¯
    None
}

/**
Represents an input source for a script.
*/
#[derive(Clone, Debug)]
pub enum Input {
    /**
    The input is a script file.

    The tuple members are: the name, absolute path, script contents, last modified time.
    */
    File(String, PathBuf, String, u128),

    /**
    The input is an expression.

    The tuple member is: the script contents, and the template (if any).
    */
    Expr(String, Option<String>),
}

impl Input {
    /**
    Return the path to the script, if it has one.
    */
    pub fn path(&self) -> Option<&Path> {
        match self {
            Self::File(_, path, _, _) => Some(path.as_path()),
            Self::Expr(..) => None,
        }
    }

    /**
    Return the "safe name" for the input.  This should be filename-safe.

    Currently, nothing is done to ensure this, other than hoping *really hard* that we don't get fed some excessively bizzare input filename.
    */
    pub fn safe_name(&self) -> &str {
        match self {
            Self::File(name, _, _, _) => name,
            Self::Expr(..) => "expr",
        }
    }

    /**
    Return the package name for the input.  This should be a valid Rust identifier.
    */
    pub fn package_name(&self) -> String {
        let name = self.safe_name();
        let mut r = String::with_capacity(name.len());

        for (i, c) in name.chars().enumerate() {
            match (i, c) {
                (0, '0'..='9') => {
                    r.push('_');
                    r.push(c);
                }
                (_, '0'..='9') | (_, 'a'..='z') | (_, '_') | (_, '-') => {
                    r.push(c);
                }
                (_, 'A'..='Z') => {
                    // Convert uppercase characters to lowercase to avoid `non_snake_case` warnings.
                    r.push(c.to_ascii_lowercase());
                }
                (_, _) => {
                    r.push('_');
                }
            }
        }

        r
    }

    /**
    Base directory for resolving relative paths.
    */
    pub fn base_path(&self) -> PathBuf {
        match self {
            Self::File(_, path, _, _) => path
                .parent()
                .expect("couldn't get parent directory for file input base path")
                .into(),
            Self::Expr(..) => {
                std::env::current_dir().expect("couldn't get current directory for input base path")
            }
        }
    }

    // Compute the package ID for the input.
    // This is used as the name of the cache folder into which the Cargo package
    // will be generated.
    pub fn compute_id(&self) -> OsString {
        match self {
            Self::File(_, path, _, _) => {
                let mut hasher = Sha1::new();

                // Hash the path to the script.
                hasher.update(&*path.to_string_lossy());
                let mut digest = format!("{:x}", hasher.finalize());
                digest.truncate(consts::ID_DIGEST_LEN_MAX);

                let mut id = OsString::new();
                id.push(&*digest);
                id
            }
            Self::Expr(content, template) => {
                let mut hasher = Sha1::new();

                hasher.update("template:");
                hasher.update(template.as_deref().unwrap_or(""));
                hasher.update(";");

                hasher.update(content);
                let mut digest = format!("{:x}", hasher.finalize());
                digest.truncate(consts::ID_DIGEST_LEN_MAX);

                let mut id = OsString::new();
                id.push(&*digest);
                id
            }
        }
    }
}

/**
Shorthand for hashing a string.
*/
fn hash_str(s: &str) -> String {
    let mut hasher = Sha1::new();
    hasher.update(s);
    format!("{:x}", hasher.finalize())
}

enum FileOverwrite {
    Same,
    Changed { new_hash: String },
}

/**
Overwrite a file if and only if the contents have changed.
*/
fn overwrite_file<P>(path: P, content: &str, hash: Option<&str>) -> MainResult<FileOverwrite>
where
    P: AsRef<Path>,
{
    debug!("overwrite_file({:?}, _, {:?})", path.as_ref(), hash);
    let new_hash = hash_str(content);
    if Some(&*new_hash) == hash {
        debug!(".. hashes match");
        return Ok(FileOverwrite::Same);
    }

    debug!(".. hashes differ; new_hash: {:?}", new_hash);
    let dir = path
        .as_ref()
        .parent()
        .ok_or("The given path should be a file")?;
    let mut temp_file = tempfile::NamedTempFile::new_in(dir)?;
    temp_file.write_all(content.as_bytes())?;
    temp_file.flush()?;
    temp_file.persist(path).map_err(|e| e.to_string())?;
    Ok(FileOverwrite::Changed { new_hash })
}

/**
Constructs a Cargo command that runs on the script package.
*/
fn cargo(
    cmd_name: &str,
    manifest: &str,
    toolchain_version: Option<&str>,
    meta: &PackageMetadata,
    script_args: &[OsString],
    run_quietly: bool,
) -> MainResult<Command> {
    // Always specify a toolchain to avoid being affected by rust-version(.toml) files:
    let toolchain_version = toolchain_version.unwrap_or("stable");

    let mut cmd = if std::env::var_os("RUSTUP_TOOLCHAIN").is_some() {
        // Running inside rustup which can't always call into rustup proxies, so explicitly call
        // rustup
        let mut cmd = Command::new("rustup");
        cmd.args(["run", toolchain_version, "cargo"]);
        cmd
    } else {
        let mut cmd = Command::new("cargo");
        cmd.arg(format!("+{}", toolchain_version));
        cmd
    };

    // Set tracing on if not set
    if std::env::var_os("RUST_BACKTRACE").is_none() {
        cmd.env("RUST_BACKTRACE", "1");
        info!("setting RUST_BACKTRACE=1 for this cargo run");
    }

    cmd.arg(cmd_name);

    if cmd_name == "run" && run_quietly {
        cmd.arg("-q");
    }

    cmd.arg("--manifest-path").arg(manifest);

    if platform::force_cargo_color() {
        cmd.arg("--color").arg("always");
    }

    let cargo_target_dir = format!("{}", platform::binary_cache_path()?.display(),);
    cmd.arg("--target-dir");
    cmd.arg(cargo_target_dir);

    // Block `--release` on `bench`.
    if !meta.debug && cmd_name != "bench" {
        cmd.arg("--release");
    }

    if let Some(ref features) = meta.features {
        cmd.arg("--features").arg(features);
    }

    if cmd_name == "run" && !script_args.is_empty() {
        cmd.arg("--");
        cmd.args(script_args.iter());
    }

    Ok(cmd)
}

#[test]
fn test_package_name() {
    let input = Input::File(
        "Script".into(),
        Path::new("path").into(),
        "script".into(),
        0,
    );
    assert_eq!("script", input.package_name());
    let input = Input::File(
        "1Script".into(),
        Path::new("path").into(),
        "script".into(),
        0,
    );
    assert_eq!("_1script", input.package_name());
}<|MERGE_RESOLUTION|>--- conflicted
+++ resolved
@@ -143,57 +143,16 @@
                 .help("Show output from cargo when building.")
                 .short('o')
                 .long("cargo-output")
-<<<<<<< HEAD
-                .requires("script")
-            )
-            .arg(Arg::new("count")
-                .help("Invoke the loop closure with two arguments: line, and line number.")
-                .long("count")
-                .requires("loop")
-            )
-            // Set the default debug variable to false
-            .arg(Arg::new("release")
-                .help("Build a release executable, an optimised one.")
-                .short('r')
-                .long("release")
-                .conflicts_with_all(&["bench"])
-            )
-            .arg(Arg::new("dep")
-                .help("Add an additional Cargo dependency. Each SPEC can be either just the package name (which will assume the latest version) or a full `name=version` spec.")
-                .long("dep")
-                .short('d')
-                .takes_value(true)
-                .multiple_occurrences(true)
-                .number_of_values(1)
-            )
-            .arg(Arg::new("features")
-                 .help("Cargo features to pass when building and running.")
-                 .long("features")
-                 .takes_value(true)
-            )
-            .arg(Arg::new("unstable_features")
-                .help("Add a #![feature] declaration to the crate.")
-                .long("unstable-feature")
-                .short('u')
-                .takes_value(true)
-                .multiple_occurrences(true)
-                .requires("expr_or_loop")
-            )
-
-            /*
-            Options that change how rust-script itself behaves, and don't alter what the script will do.
-            */
-            .arg(Arg::new("clear-cache")
-=======
                 .action(clap::ArgAction::SetTrue)
                 .requires("script"),
         )
-        .arg(
-            Arg::new("debug")
-                .help("Build a debug executable, not an optimised one.")
-                .long("debug")
-                .action(clap::ArgAction::SetTrue),
-        )
+        // Set the default debug variable to false
+        .arg(Arg::new("release")
+            .help("Build a release executable, an optimised one.")
+            .short('r')
+            .long("release")
+            .conflicts_with_all(&["bench"])
+         )        
         .arg(
             Arg::new("features")
                 .help("Cargo features to pass when building and running.")
@@ -206,7 +165,6 @@
         */
         .arg(
             Arg::new("clear-cache")
->>>>>>> 7fcf77bb
                 .help("Clears out the script cache.")
                 .long("clear-cache")
                 .action(clap::ArgAction::SetTrue),
@@ -215,23 +173,11 @@
             Arg::new("force")
                 .help("Force the script to be rebuilt.")
                 .long("force")
-<<<<<<< HEAD
-                .requires("script")
-            )
-            .arg(Arg::new("gen_pkg_only")
-                .help("Generate the Cargo package, but don't compile or run it.")
-                .long("gen-pkg-only")
-                .requires("script")
-                .conflicts_with_all(&["release", "force", "test", "bench"])
-            )
-            .arg(Arg::new("pkg_path")
-=======
                 .action(clap::ArgAction::SetTrue)
                 .requires("script"),
         )
         .arg(
             Arg::new("pkg_path")
->>>>>>> 7fcf77bb
                 .help("Specify where to place the generated Cargo package.")
                 .long("pkg-path")
                 .action(clap::ArgAction::Set)
@@ -243,16 +189,6 @@
             Arg::new("test")
                 .help("Compile and run tests.")
                 .long("test")
-<<<<<<< HEAD
-                .conflicts_with_all(&["bench", "force"])
-            )
-            .arg(Arg::new("bench")
-                .help("Compile and run benchmarks. Requires a nightly toolchain.")
-                .long("bench")
-                .conflicts_with_all(&["test", "force"])
-            )
-            .arg(Arg::new("template")
-=======
                 .action(clap::ArgAction::SetTrue)
                 .conflicts_with_all(&["bench", "debug", "force"]),
         )
@@ -265,7 +201,6 @@
         )
         .arg(
             Arg::new("template")
->>>>>>> 7fcf77bb
                 .help("Specify a template to use for expression scripts.")
                 .long("template")
                 .short('t')
@@ -382,26 +317,6 @@
     Ok(Args {
         script,
         script_args,
-<<<<<<< HEAD
-        features: m.value_of("features").map(Into::into),
-
-        expr: m.is_present("expr"),
-        loop_: m.is_present("loop"),
-        count: m.is_present("count"),
-
-        pkg_path: m.value_of("pkg_path").map(Into::into),
-        gen_pkg_only: m.is_present("gen_pkg_only"),
-        cargo_output: m.is_present("cargo-output"),
-        clear_cache: m.is_present("clear-cache"),
-        debug: !m.is_present("release"),
-        dep: owned_vec_string(m.values_of("dep")),
-        force: m.is_present("force"),
-        unstable_features: owned_vec_string(m.values_of("unstable_features")),
-        build_kind: BuildKind::from_flags(m.is_present("test"), m.is_present("bench")),
-        template: m.value_of("template").map(Into::into),
-        list_templates: m.is_present("list-templates"),
-        toolchain_version: m.value_of("toolchain-version").map(Into::into),
-=======
         features: m
             .get_many::<String>("features")
             .unwrap_or_default()
@@ -413,13 +328,13 @@
         pkg_path: m.get_one::<PathBuf>("pkg_path").map(Into::into),
         cargo_output: *m.get_one::<bool>("cargo-output").expect("defaulted"),
         clear_cache: *m.get_one::<bool>("clear-cache").expect("defaulted"),
+        //debug: !m.is_present("release"),
         debug: *m.get_one::<bool>("debug").expect("defaulted"),
         force: *m.get_one::<bool>("force").expect("defaulted"),
         build_kind,
         template: m.get_one::<String>("template").map(Into::into),
         list_templates: *m.get_one::<bool>("list-templates").expect("defaulted"),
         toolchain_version,
->>>>>>> 7fcf77bb
         #[cfg(windows)]
         install_file_association: *m
             .get_one::<bool>("install-file-association")
