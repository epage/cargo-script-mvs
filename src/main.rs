#![forbid(unsafe_code)]

<<<<<<< HEAD
/// If this is set to `false`, then code that automatically deletes stuff *won't*.
const ALLOW_AUTO_REMOVE: bool = true;

=======
>>>>>>> 622cf08b
mod arguments;
mod build_kind;
mod dirs;
mod manifest;
mod templates;
mod util;

#[cfg(windows)]
mod file_assoc;

#[cfg(not(windows))]
mod file_assoc {}

use std::ffi::OsString;
use std::fs;
use std::io::{BufWriter, Read, Write};
#[cfg(unix)]
use std::os::unix::process::CommandExt;
use std::path::{Path, PathBuf};
use std::process::Command;

use serde::{Deserialize, Serialize};
use sha1::{Digest, Sha1};

use crate::build_kind::BuildKind;
use crate::util::Defer;
use arguments::Args;

fn main() {
    env_logger::init();

    match try_main() {
        Ok(code) => {
            std::process::exit(code);
        }
        Err(ref err) => {
            let stderr = &mut std::io::stderr();
            let _ = writeln!(stderr, "error: {err}");
            std::process::exit(1);
        }
    }
}

fn try_main() -> anyhow::Result<i32> {
    let args = arguments::Args::parse()?;
    log::trace!("Arguments: {:?}", args);

    #[cfg(windows)]
    {
        if args.install_file_association {
            file_assoc::install_file_association()?;
            return Ok(0);
        } else if args.uninstall_file_association {
            file_assoc::uninstall_file_association()?;
            return Ok(0);
        }
    }

    if args.clear_cache {
        clean_cache()?;
        if args.script.is_none() {
            println!("rust-script cache cleared.");
            return Ok(0);
        }
    }

    let input = match (args.script.clone().unwrap(), args.expr) {
        (script, false) => {
            let (path, mut file) = find_script(&script).ok_or_else(|| {
                anyhow::format_err!("could not find script: {}", script.to_string_lossy())
            })?;

            let script_name = path
                .file_stem()
                .map(|os| os.to_string_lossy().into_owned())
                .unwrap_or_else(|| "unknown".into());

            let mut body = String::new();
            file.read_to_string(&mut body)?;

            let script_path = std::env::current_dir()?.join(path);

            Input::File(script_name, script_path, body)
        }
        (expr, true) => {
            let expr = expr
                .to_str()
                .ok_or_else(|| {
                    anyhow::format_err!("expr must be UTF-8, got {}", expr.to_string_lossy())
                })?
                .to_owned();
            Input::Expr(expr)
        }
    };
    log::trace!("input: {:?}", input);

    // Setup environment variables early so it's available at compilation time of scripts,
    // to allow e.g. include!(concat!(env!("RUST_SCRIPT_BASE_PATH"), "/script-module.rs"));
    std::env::set_var(
        "RUST_SCRIPT_PATH",
        input.path().unwrap_or_else(|| Path::new("")),
    );
    std::env::set_var("RUST_SCRIPT_SAFE_NAME", input.safe_name());
    std::env::set_var("RUST_SCRIPT_PKG_NAME", input.package_name());
    std::env::set_var("RUST_SCRIPT_BASE_PATH", input.base_path());

    let action = decide_action_for(&input, &args)?;
    log::trace!("action: {:?}", action);

    gen_pkg_and_compile(&input, &action)?;

    // Once we're done, clean out old packages from the cache.
    // There's no point if we've already done a full clear, though.
    let _defer_clear = {
        // To get around partially moved args problems.
        let cc = args.clear_cache;
        Defer::<_, anyhow::Error>::new(move || {
            if !cc {
                gc_cache(MAX_CACHE_AGE)?;
            }
            Ok(())
        })
    };

    let run_quietly = !action.cargo_output;
    let mut cmd = action.cargo(action.build_kind, &args.script_args, run_quietly)?;

    #[cfg(unix)]
    {
        let err = cmd.exec();
        Err(err.into())
    }
    #[cfg(not(unix))]
    {
        let exit_code = cmd.status().map(|st| st.code().unwrap_or(1))?;
        Ok(exit_code)
    }
}

/// How old can stuff in the cache be before we automatically clear it out?
pub const MAX_CACHE_AGE: std::time::Duration = std::time::Duration::from_secs(7 * 24 * 60 * 60);

/// Empty the cache
fn clean_cache() -> anyhow::Result<()> {
    log::info!("cleaning cache");

<<<<<<< HEAD
    let cache_dir = dirs::binary_cache_path()?;
    if ALLOW_AUTO_REMOVE && cache_dir.exists() {
        if let Err(err) = fs::remove_dir_all(&cache_dir) {
            log::error!("failed to remove binary cache {:?}: {}", cache_dir, err);
=======
    if max_age == 0 {
        info!("max_age is 0, clearing binary cache...");
        let cache_dir = platform::binary_cache_path();
        if let Err(err) = fs::remove_dir_all(&cache_dir) {
            error!("failed to remove binary cache {:?}: {}", cache_dir, err);
>>>>>>> 622cf08b
        }
    }
    Ok(())
}

<<<<<<< HEAD
/// Clear old entries
///
/// Looks for all folders whose metadata says they were created at least `max_age` in the past and
/// kills them dead.
fn gc_cache(max_age: std::time::Duration) -> anyhow::Result<()> {
    log::info!("cleaning cache with max_age: {:?}", max_age);

    let cutoff = std::time::SystemTime::now() - max_age;
    log::trace!("cutoff:     {:>20?} ms", cutoff);

    let cache_dir = dirs::generated_projects_cache_path()?;
    if cache_dir.exists() {
        for child in fs::read_dir(cache_dir)? {
            let child = child?;
            let path = child.path();
            if path.is_file() {
                continue;
            }
=======
    let cutoff = platform::current_time() - max_age;
    info!("cutoff:     {:>20?} ms", cutoff);

    let cache_dir = platform::generated_projects_cache_path();
    for child in fs::read_dir(cache_dir)? {
        let child = child?;
        let path = child.path();
        if path.is_file() {
            continue;
        }
>>>>>>> 622cf08b

            log::trace!("checking: {:?}", path);

            let remove_dir = || {
                // Ok, so *why* aren't we using `modified in the package metadata?
                // The point of *that* is to track what we know about the input.
                // The problem here is that `--expr` and `--loop` don't *have*
                // modification times; they just *are*.
                // Now, `PackageMetadata` *could* be modified to store, say, the
                // moment in time the input was compiled, but then we couldn't use
                // that field for metadata matching when decided whether or not a
                // *file* input should be recompiled.
                // So, instead, we're just going to go by the timestamp on the
                // metadata file *itself*.
                let meta_mtime = {
                    let meta_path = get_pkg_metadata_path(&path);
                    let meta_file = match fs::File::open(meta_path) {
                        Ok(file) => file,
                        Err(..) => {
                            log::trace!("couldn't open metadata for {:?}", path);
                            return true;
                        }
                    };
                    meta_file.metadata().and_then(|m| m.modified()).ok()
                };
                log::trace!("meta_mtime: {:>20?} ms", meta_mtime);

                if let Some(meta_mtime) = meta_mtime {
                    meta_mtime <= cutoff
                } else {
                    true
                }
            };

<<<<<<< HEAD
            if remove_dir() {
                log::debug!("removing {:?}", path);
                if ALLOW_AUTO_REMOVE {
                    if let Err(err) = fs::remove_dir_all(&path) {
                        log::error!("failed to remove {:?} from cache: {}", path, err);
                    }
                } else {
                    log::debug!("(suppressed remove)");
                }
=======
        if remove_dir() {
            info!("removing {:?}", path);
            if let Err(err) = fs::remove_dir_all(&path) {
                error!("failed to remove {:?} from cache: {}", path, err);
>>>>>>> 622cf08b
            }
        }
    }

    log::trace!("done cleaning cache.");
    Ok(())
}

/// Generate and compile a package from the input.
///
/// Why take `PackageMetadata`?  To ensure that any information we need to depend on for compilation *first* passes through `decide_action_for` *and* is less likely to not be serialised with the rest of the metadata.
fn gen_pkg_and_compile(input: &Input, action: &InputAction) -> anyhow::Result<()> {
    let pkg_path = &action.pkg_path;
    let meta = &action.metadata;
    let old_meta = action.old_metadata.as_ref();

    let mani_str = &action.manifest;
    let script_str = &action.script;

    log::trace!("creating pkg dir...");
    fs::create_dir_all(pkg_path)?;
    let cleanup_dir: Defer<_, anyhow::Error> = Defer::new(|| {
        // DO NOT try deleting ANYTHING if we're not cleaning up inside our own cache.  We *DO NOT* want to risk killing user files.
        if action.using_cache {
<<<<<<< HEAD
            log::debug!("cleaning up cache directory {}", pkg_path.display());
            if ALLOW_AUTO_REMOVE {
                fs::remove_dir_all(pkg_path)?;
            } else {
                log::debug!("(suppressed remove)");
            }
=======
            info!("cleaning up cache directory {:?}", pkg_path);
            fs::remove_dir_all(pkg_path)?;
>>>>>>> 622cf08b
        }
        Ok(())
    });

    let mut meta = meta.clone();

    log::trace!("generating Cargo package...");
    let mani_path = action.manifest_path();
    let mani_hash = old_meta.map(|m| &*m.manifest_hash);
    match overwrite_file(mani_path, mani_str, mani_hash)? {
        FileOverwrite::Same => (),
        FileOverwrite::Changed { new_hash } => {
            meta.manifest_hash = new_hash;
        }
    }

    {
        let script_path = pkg_path.join(format!("{}.rs", input.safe_name()));
        // There are times (particularly involving shared target dirs) where we can't rely
        // on Cargo to correctly detect invalidated builds. As such, if we've been told to
        // *force* a recompile, we'll deliberately force the script to be overwritten,
        // which will invalidate the timestamp, which will lead to a recompile.
        let script_hash = if action.force_compile {
            log::debug!("told to force compile, ignoring script hash");
            None
        } else {
            old_meta.map(|m| &*m.script_hash)
        };
        match overwrite_file(script_path, script_str, script_hash)? {
            FileOverwrite::Same => (),
            FileOverwrite::Changed { new_hash } => {
                meta.script_hash = new_hash;
            }
        }
    }

    let meta = meta;

    // Write out metadata *now*.  Remember that we check the timestamp on the metadata, *not* on the executable.
    if action.emit_metadata {
        log::trace!("emitting metadata...");
        write_pkg_metadata(pkg_path, &meta)?;
    }

    log::trace!("disarming pkg dir cleanup...");
    cleanup_dir.disarm();

    Ok(())
}

/// This represents what to do with the input provided by the user.
#[derive(Debug)]
struct InputAction {
    /// Always show cargo output?
    cargo_output: bool,

    /// Force Cargo to do a recompile, even if it thinks it doesn't have to.
    ///
    /// `compile` must be `true` for this to have any effect.
    force_compile: bool,

    /// Emit a metadata file?
    emit_metadata: bool,

    /// Directory where the package should live.
    pkg_path: PathBuf,

    /// Is the package directory in the cache?
    ///
    /// Currently, this can be inferred from `emit_metadata`, but there's no *intrinsic* reason they should be tied together.
    using_cache: bool,

    /// Which toolchain the script should be built with.
    ///
    /// `None` indicates that the script should be built with a stable toolchain.
    toolchain_version: Option<String>,

    /// The package metadata structure for the current invocation.
    metadata: PackageMetadata,

    /// The package metadata structure for the *previous* invocation, if it exists.
    old_metadata: Option<PackageMetadata>,

    /// The package manifest contents.
    manifest: String,

    /// The script source.
    script: String,

    /// Did the user ask to run tests or benchmarks?
    build_kind: BuildKind,
}

impl InputAction {
    fn manifest_path(&self) -> PathBuf {
        self.pkg_path.join("Cargo.toml")
    }

    fn cargo(
        &self,
        build_kind: BuildKind,
        script_args: &[OsString],
        run_quietly: bool,
    ) -> anyhow::Result<Command> {
        cargo(
            build_kind,
            &self.manifest_path().to_string_lossy(),
            self.toolchain_version.as_deref(),
            &self.metadata,
            script_args,
            run_quietly,
        )
    }
}

/// The metadata here serves two purposes:
///
/// 1. It records everything necessary for compilation and execution of a package.
/// 2. It records everything that must be exactly the same in order for a cached executable to still be valid, in addition to the content hash.
#[derive(Clone, Debug, Serialize, Deserialize)]
struct PackageMetadata {
    /// Path to the script file.
    path: Option<String>,

    /// Was the script compiled in debug mode?
    debug: bool,

    /// Cargo features
    features: Option<String>,

    /// Hash of the generated `Cargo.toml` file.
    manifest_hash: String,

    /// Hash of the generated source file.
    script_hash: String,
}

<<<<<<< HEAD
/// For the given input, this constructs the package metadata and checks the cache to see what should be done.
fn decide_action_for(input: &Input, args: &Args) -> anyhow::Result<InputAction> {
    let input_id = input.compute_id();
    log::trace!("id: {:?}", input_id);
=======
/**
For the given input, this constructs the package metadata and checks the cache to see what should be done.
*/
fn decide_action_for(
    input: &Input,
    deps: Vec<(String, String)>,
    prelude: Vec<String>,
    args: &Args,
) -> MainResult<InputAction> {
    let input_id = {
        let deps_iter = deps.iter().map(|(n, v)| (n as &str, v as &str));
        input.compute_id(deps_iter)
    };
    info!("id: {:?}", input_id);
>>>>>>> 622cf08b

    let (pkg_path, using_cache) = args
        .pkg_path
        .as_ref()
        .map(|p| (p.into(), false))
        .unwrap_or_else(|| {
<<<<<<< HEAD
            // This can't fail.  Seriously, we're *fucked* if we can't work this out.
            let cache_path = dirs::generated_projects_cache_path().unwrap();
=======
            let cache_path = platform::generated_projects_cache_path();
>>>>>>> 622cf08b
            (cache_path.join(&input_id), true)
        });
    log::trace!("pkg_path: {}", pkg_path.display());
    log::trace!("using_cache: {}", using_cache);

    let (mani_str, script_str) = manifest::split_input(input, &input_id)?;

    // Forcibly override some flags based on build kind.
    let (debug, force) = match args.build_kind {
        BuildKind::Normal => (args.debug, args.force),
        BuildKind::Test => (true, false),
        BuildKind::Bench => (false, false),
    };

    let input_meta = {
        let path = match input {
            Input::File(_, path, _) => Some(path.to_string_lossy().into_owned()),
            _ => None,
<<<<<<< HEAD
        };
        let features = if args.features.is_empty() {
            None
        } else {
            Some(args.features.join(" "))
=======
>>>>>>> 622cf08b
        };
        PackageMetadata {
            path,
            debug,
            features,
            manifest_hash: hash_str(&mani_str),
            script_hash: hash_str(&script_str),
        }
    };
    log::trace!("input_meta: {:?}", input_meta);

    let toolchain_version = args
        .toolchain_version
        .clone()
        .or_else(|| match args.build_kind {
            BuildKind::Bench => Some("nightly".into()),
            _ => None,
        });

    let mut action = InputAction {
        cargo_output: args.cargo_output,
        force_compile: force,
        emit_metadata: true,
        pkg_path,
        using_cache,
        toolchain_version,
        metadata: input_meta,
        old_metadata: None,
        manifest: mani_str,
        script: script_str,
        build_kind: args.build_kind,
    };

<<<<<<< HEAD
    macro_rules! bail {
        ($($name:ident: $value:expr),*) => {
            return Ok(InputAction {
                $($name: $value,)*
                ..action
            })
        }
=======
    // If we were told to only generate the package, we need to stop *now*
    if args.gen_pkg_only {
        action.execute = false;
        return Ok(action);
>>>>>>> 622cf08b
    }

    // If we're not doing a regular build, stop.
    match action.build_kind {
        BuildKind::Normal => (),
        BuildKind::Test | BuildKind::Bench => {
<<<<<<< HEAD
            log::debug!("not recompiling because: user asked for test/bench");
            bail!(force_compile: false)
=======
            info!("not recompiling because: user asked for test/bench");
            action.force_compile = false;
            return Ok(action);
>>>>>>> 622cf08b
        }
    }

    action.old_metadata = match get_pkg_metadata(&action.pkg_path) {
        Ok(meta) => Some(meta),
        Err(err) => {
            log::debug!(
                "recompiling since failed to load metadata: {}",
                err.to_string()
            );
            None
        }
    };

    Ok(action)
}

/// Load the package metadata, given the path to the package's cache folder.
fn get_pkg_metadata<P>(pkg_path: P) -> anyhow::Result<PackageMetadata>
where
    P: AsRef<Path>,
{
    let meta_path = get_pkg_metadata_path(pkg_path);
    log::trace!("meta_path: {:?}", meta_path);
    let mut meta_file = fs::File::open(&meta_path)?;

    let meta_str = {
        let mut s = String::new();
        meta_file.read_to_string(&mut s).unwrap();
        s
    };
    let meta: PackageMetadata = serde_json::from_str(&meta_str)?;

    Ok(meta)
}

/// Work out the path to a package's metadata file.
fn get_pkg_metadata_path<P>(pkg_path: P) -> PathBuf
where
    P: AsRef<Path>,
{
    pkg_path.as_ref().join("metadata.json")
}

/// Save the package metadata, given the path to the package's cache folder.
fn write_pkg_metadata<P>(pkg_path: P, meta: &PackageMetadata) -> anyhow::Result<()>
where
    P: AsRef<Path>,
{
    let meta_path = get_pkg_metadata_path(&pkg_path);
    log::trace!("meta_path: {:?}", meta_path);
    let mut temp_file = tempfile::NamedTempFile::new_in(&pkg_path)?;
    serde_json::to_writer(BufWriter::new(&temp_file), meta)?;
    temp_file.flush()?;
    temp_file.persist(&meta_path)?;
    Ok(())
}

/// Attempts to locate the script specified by the given path.
fn find_script<P>(path: P) -> Option<(PathBuf, fs::File)>
where
    P: AsRef<Path>,
{
    let path = path.as_ref();

    if let Ok(file) = fs::File::open(path) {
        return Some((path.into(), file));
    }

    if path.extension().is_none() {
        for ext in ["ers", "rs"] {
            let path = path.with_extension(ext);
            if let Ok(file) = fs::File::open(&path) {
                return Some((path, file));
            }
        }
    }

    None
}

/// Represents an input source for a script.
#[derive(Clone, Debug)]
pub enum Input {
<<<<<<< HEAD
    /// The input is a script file.
    ///
    /// The tuple members are: the name, absolute path, script contents, last modified time.
    File(String, PathBuf, String),

    /// The input is an expression.
    ///
    /// The tuple member is: the script contents, and the template (if any).
=======
    /**
    The input is a script file.

    The tuple members are: the name, absolute path, script contents.
    */
    File(String, PathBuf, String),

    /**
    The input is an expression.

    The tuple member is: the script contents.
    */
>>>>>>> 622cf08b
    Expr(String),
}

impl Input {
    /// Return the path to the script, if it has one.
    pub fn path(&self) -> Option<&Path> {
        match self {
<<<<<<< HEAD
            Self::File(_, path, _) => Some(path.as_path()),
            Self::Expr(..) => None,
=======
            File(_, path, _) => Some(path),
            Expr(..) => None,
            Loop(..) => None,
>>>>>>> 622cf08b
        }
    }

    /// Return the "safe name" for the input.  This should be filename-safe.
    ///
    /// Currently, nothing is done to ensure this, other than hoping *really hard* that we don't get fed some excessively bizarre input filename.
    pub fn safe_name(&self) -> &str {
        match self {
<<<<<<< HEAD
            Self::File(name, _, _) => name,
            Self::Expr(..) => "expr",
=======
            File(name, _, _) => name,
            Expr(..) => "expr",
            Loop(..) => "loop",
>>>>>>> 622cf08b
        }
    }

    /// Return the package name for the input.  This should be a valid Rust identifier.
    pub fn package_name(&self) -> String {
        let name = self.safe_name();
        let mut r = String::with_capacity(name.len());

        for (i, c) in name.chars().enumerate() {
            match (i, c) {
                (0, '0'..='9') => {
                    r.push('_');
                    r.push(c);
                }
                (_, '0'..='9') | (_, 'a'..='z') | (_, '_') | (_, '-') => {
                    r.push(c);
                }
                (_, 'A'..='Z') => {
                    // Convert uppercase characters to lowercase to avoid `non_snake_case` warnings.
                    r.push(c.to_ascii_lowercase());
                }
                (_, _) => {
                    r.push('_');
                }
            }
        }

        r
    }

    /// Base directory for resolving relative paths.
    pub fn base_path(&self) -> PathBuf {
        match self {
<<<<<<< HEAD
            Self::File(_, path, _) => path
=======
            Input::File(_, path, _) => path
>>>>>>> 622cf08b
                .parent()
                .expect("couldn't get parent directory for file input base path")
                .into(),
            Self::Expr(..) => {
                std::env::current_dir().expect("couldn't get current directory for input base path")
            }
        }
    }

    // Compute the package ID for the input.
    // This is used as the name of the cache folder into which the Cargo package
    // will be generated.
<<<<<<< HEAD
    pub fn compute_id(&self) -> OsString {
        match self {
            Self::File(_, path, _) => {
=======
    pub fn compute_id<'dep, DepIt>(&self, deps: DepIt) -> OsString
    where
        DepIt: IntoIterator<Item = (&'dep str, &'dep str)>,
    {
        use crate::Input::*;

        let hash_deps = || {
            let mut hasher = Sha1::new();
            for dep in deps {
                hasher.update(b"dep=");
                hasher.update(dep.0);
                hasher.update(b"=");
                hasher.update(dep.1);
                hasher.update(b";");
            }
            hasher
        };

        match self {
            File(_, path, _) => {
>>>>>>> 622cf08b
                let mut hasher = Sha1::new();

                // Hash the path to the script.
                hasher.update(&*path.to_string_lossy());
                let mut digest = format!("{:x}", hasher.finalize());
                digest.truncate(ID_DIGEST_LEN_MAX);

                let mut id = OsString::new();
                id.push(&*digest);
                id
            }
<<<<<<< HEAD
            Self::Expr(content) => {
                let mut hasher = Sha1::new();
=======
            Expr(content) => {
                let mut hasher = hash_deps();

                hasher.update(content);
                let mut digest = format!("{:x}", hasher.finalize());
                digest.truncate(consts::ID_DIGEST_LEN_MAX);

                let mut id = OsString::new();
                id.push(&*digest);
                id
            }
            Loop(content, count) => {
                let mut hasher = hash_deps();

                // Make sure to include the [non-]presence of the `--count` flag in the flag, since it changes the actual generated script output.
                hasher.update("count:");
                hasher.update(if *count { "true;" } else { "false;" });
>>>>>>> 622cf08b

                hasher.update(content);
                let mut digest = format!("{:x}", hasher.finalize());
                digest.truncate(ID_DIGEST_LEN_MAX);

                let mut id = OsString::new();
                id.push(&*digest);
                id
            }
        }
    }
}

/// When generating a package's unique ID, how many hex nibbles of the digest should be used *at most*?
///
/// The largest meaningful value is `40`.
pub const ID_DIGEST_LEN_MAX: usize = 24;

/// Shorthand for hashing a string.
fn hash_str(s: &str) -> String {
    let mut hasher = Sha1::new();
    hasher.update(s);
    format!("{:x}", hasher.finalize())
}

enum FileOverwrite {
    Same,
    Changed { new_hash: String },
}

/// Overwrite a file if and only if the contents have changed.
fn overwrite_file<P>(path: P, content: &str, hash: Option<&str>) -> anyhow::Result<FileOverwrite>
where
    P: AsRef<Path>,
{
    log::trace!("overwrite_file({:?}, _, {:?})", path.as_ref(), hash);
    let new_hash = hash_str(content);
    if Some(&*new_hash) == hash {
        log::trace!(".. hashes match");
        return Ok(FileOverwrite::Same);
    }

    log::trace!(".. hashes differ; new_hash: {:?}", new_hash);
    let dir = path
        .as_ref()
        .parent()
        .ok_or_else(|| anyhow::format_err!("The given path should be a file"))?;
    let mut temp_file = tempfile::NamedTempFile::new_in(dir)?;
    temp_file.write_all(content.as_bytes())?;
    temp_file.flush()?;
    temp_file.persist(path)?;
    Ok(FileOverwrite::Changed { new_hash })
}

/// Constructs a Cargo command that runs on the script package.
fn cargo(
    build_kind: BuildKind,
    manifest: &str,
    toolchain_version: Option<&str>,
    meta: &PackageMetadata,
    script_args: &[OsString],
    run_quietly: bool,
) -> anyhow::Result<Command> {
    // Always specify a toolchain to avoid being affected by rust-version(.toml) files:
    let toolchain_version = toolchain_version.unwrap_or("stable");

    let mut cmd = if std::env::var_os("RUSTUP_TOOLCHAIN").is_some() {
        // Running inside rustup which can't always call into rustup proxies, so explicitly call
        // rustup
        let mut cmd = Command::new("rustup");
        cmd.args(["run", toolchain_version, "cargo"]);
        cmd
    } else {
        let mut cmd = Command::new("cargo");
        cmd.arg(format!("+{toolchain_version}"));
        cmd
    };

    // Set tracing on if not set
    if std::env::var_os("RUST_BACKTRACE").is_none() {
        cmd.env("RUST_BACKTRACE", "1");
        log::trace!("setting RUST_BACKTRACE=1 for this cargo run");
    }

    cmd.arg(build_kind.exec_command());

    if matches!(build_kind, BuildKind::Normal) && run_quietly {
        cmd.arg("-q");
    }

    cmd.arg("--manifest-path").arg(manifest);

    if force_cargo_color() {
        cmd.arg("--color").arg("always");
    }

<<<<<<< HEAD
    let cargo_target_dir = format!("{}", dirs::binary_cache_path()?.display(),);
=======
    let cargo_target_dir = format!("{}", platform::binary_cache_path().display(),);
>>>>>>> 622cf08b
    cmd.arg("--target-dir");
    cmd.arg(cargo_target_dir);

    // Block `--release` on `bench`.
    if !meta.debug && !matches!(build_kind, BuildKind::Bench) {
        cmd.arg("--release");
    }

    if let Some(ref features) = meta.features {
        cmd.arg("--features").arg(features);
    }

    if matches!(build_kind, BuildKind::Normal) && !script_args.is_empty() {
        cmd.arg("--");
        cmd.args(script_args.iter());
    }

    Ok(cmd)
}

/// Returns `true` if `rust-script` should force Cargo to use coloured output.
///
/// This depends on whether `rust-script`'s STDERR is connected to a TTY or not.
pub fn force_cargo_color() -> bool {
    #[cfg(unix)]
    {
        atty::is(atty::Stream::Stderr)
    }
    #[cfg(windows)]
    {
        false
    }
}

#[test]
fn test_package_name() {
<<<<<<< HEAD
    let input = Input::File("Script".into(), Path::new("path").into(), "script".into());
    assert_eq!("script", input.package_name());
    let input = Input::File("1Script".into(), Path::new("path").into(), "script".into());
=======
    let input = Input::File(
        "Script".to_string(),
        Path::new("path").into(),
        "script".to_string(),
    );
    assert_eq!("script", input.package_name());
    let input = Input::File(
        "1Script".to_string(),
        Path::new("path").into(),
        "script".to_string(),
    );
>>>>>>> 622cf08b
    assert_eq!("_1script", input.package_name());
}<|MERGE_RESOLUTION|>--- conflicted
+++ resolved
@@ -1,11 +1,5 @@
 #![forbid(unsafe_code)]
 
-<<<<<<< HEAD
-/// If this is set to `false`, then code that automatically deletes stuff *won't*.
-const ALLOW_AUTO_REMOVE: bool = true;
-
-=======
->>>>>>> 622cf08b
 mod arguments;
 mod build_kind;
 mod dirs;
@@ -152,24 +146,15 @@
 fn clean_cache() -> anyhow::Result<()> {
     log::info!("cleaning cache");
 
-<<<<<<< HEAD
     let cache_dir = dirs::binary_cache_path()?;
-    if ALLOW_AUTO_REMOVE && cache_dir.exists() {
+    if cache_dir.exists() {
         if let Err(err) = fs::remove_dir_all(&cache_dir) {
             log::error!("failed to remove binary cache {:?}: {}", cache_dir, err);
-=======
-    if max_age == 0 {
-        info!("max_age is 0, clearing binary cache...");
-        let cache_dir = platform::binary_cache_path();
-        if let Err(err) = fs::remove_dir_all(&cache_dir) {
-            error!("failed to remove binary cache {:?}: {}", cache_dir, err);
->>>>>>> 622cf08b
         }
     }
     Ok(())
 }
 
-<<<<<<< HEAD
 /// Clear old entries
 ///
 /// Looks for all folders whose metadata says they were created at least `max_age` in the past and
@@ -188,18 +173,6 @@
             if path.is_file() {
                 continue;
             }
-=======
-    let cutoff = platform::current_time() - max_age;
-    info!("cutoff:     {:>20?} ms", cutoff);
-
-    let cache_dir = platform::generated_projects_cache_path();
-    for child in fs::read_dir(cache_dir)? {
-        let child = child?;
-        let path = child.path();
-        if path.is_file() {
-            continue;
-        }
->>>>>>> 622cf08b
 
             log::trace!("checking: {:?}", path);
 
@@ -234,22 +207,11 @@
                 }
             };
 
-<<<<<<< HEAD
             if remove_dir() {
                 log::debug!("removing {:?}", path);
-                if ALLOW_AUTO_REMOVE {
-                    if let Err(err) = fs::remove_dir_all(&path) {
-                        log::error!("failed to remove {:?} from cache: {}", path, err);
-                    }
-                } else {
-                    log::debug!("(suppressed remove)");
+                if let Err(err) = fs::remove_dir_all(&path) {
+                    log::error!("failed to remove {:?} from cache: {}", path, err);
                 }
-=======
-        if remove_dir() {
-            info!("removing {:?}", path);
-            if let Err(err) = fs::remove_dir_all(&path) {
-                error!("failed to remove {:?} from cache: {}", path, err);
->>>>>>> 622cf08b
             }
         }
     }
@@ -274,17 +236,8 @@
     let cleanup_dir: Defer<_, anyhow::Error> = Defer::new(|| {
         // DO NOT try deleting ANYTHING if we're not cleaning up inside our own cache.  We *DO NOT* want to risk killing user files.
         if action.using_cache {
-<<<<<<< HEAD
             log::debug!("cleaning up cache directory {}", pkg_path.display());
-            if ALLOW_AUTO_REMOVE {
-                fs::remove_dir_all(pkg_path)?;
-            } else {
-                log::debug!("(suppressed remove)");
-            }
-=======
-            info!("cleaning up cache directory {:?}", pkg_path);
             fs::remove_dir_all(pkg_path)?;
->>>>>>> 622cf08b
         }
         Ok(())
     });
@@ -422,41 +375,17 @@
     script_hash: String,
 }
 
-<<<<<<< HEAD
 /// For the given input, this constructs the package metadata and checks the cache to see what should be done.
 fn decide_action_for(input: &Input, args: &Args) -> anyhow::Result<InputAction> {
     let input_id = input.compute_id();
     log::trace!("id: {:?}", input_id);
-=======
-/**
-For the given input, this constructs the package metadata and checks the cache to see what should be done.
-*/
-fn decide_action_for(
-    input: &Input,
-    deps: Vec<(String, String)>,
-    prelude: Vec<String>,
-    args: &Args,
-) -> MainResult<InputAction> {
-    let input_id = {
-        let deps_iter = deps.iter().map(|(n, v)| (n as &str, v as &str));
-        input.compute_id(deps_iter)
-    };
-    info!("id: {:?}", input_id);
->>>>>>> 622cf08b
-
-    let (pkg_path, using_cache) = args
-        .pkg_path
-        .as_ref()
-        .map(|p| (p.into(), false))
-        .unwrap_or_else(|| {
-<<<<<<< HEAD
-            // This can't fail.  Seriously, we're *fucked* if we can't work this out.
-            let cache_path = dirs::generated_projects_cache_path().unwrap();
-=======
-            let cache_path = platform::generated_projects_cache_path();
->>>>>>> 622cf08b
-            (cache_path.join(&input_id), true)
-        });
+
+    let (pkg_path, using_cache) = if let Some(pkg_path) = args.pkg_path.as_deref() {
+        (pkg_path.to_owned(), false)
+    } else {
+        let cache_path = dirs::generated_projects_cache_path()?;
+        (cache_path.join(&input_id), true)
+    };
     log::trace!("pkg_path: {}", pkg_path.display());
     log::trace!("using_cache: {}", using_cache);
 
@@ -473,14 +402,11 @@
         let path = match input {
             Input::File(_, path, _) => Some(path.to_string_lossy().into_owned()),
             _ => None,
-<<<<<<< HEAD
         };
         let features = if args.features.is_empty() {
             None
         } else {
             Some(args.features.join(" "))
-=======
->>>>>>> 622cf08b
         };
         PackageMetadata {
             path,
@@ -514,34 +440,13 @@
         build_kind: args.build_kind,
     };
 
-<<<<<<< HEAD
-    macro_rules! bail {
-        ($($name:ident: $value:expr),*) => {
-            return Ok(InputAction {
-                $($name: $value,)*
-                ..action
-            })
-        }
-=======
-    // If we were told to only generate the package, we need to stop *now*
-    if args.gen_pkg_only {
-        action.execute = false;
-        return Ok(action);
->>>>>>> 622cf08b
-    }
-
     // If we're not doing a regular build, stop.
     match action.build_kind {
         BuildKind::Normal => (),
         BuildKind::Test | BuildKind::Bench => {
-<<<<<<< HEAD
             log::debug!("not recompiling because: user asked for test/bench");
-            bail!(force_compile: false)
-=======
-            info!("not recompiling because: user asked for test/bench");
             action.force_compile = false;
             return Ok(action);
->>>>>>> 622cf08b
         }
     }
 
@@ -626,7 +531,6 @@
 /// Represents an input source for a script.
 #[derive(Clone, Debug)]
 pub enum Input {
-<<<<<<< HEAD
     /// The input is a script file.
     ///
     /// The tuple members are: the name, absolute path, script contents, last modified time.
@@ -635,20 +539,6 @@
     /// The input is an expression.
     ///
     /// The tuple member is: the script contents, and the template (if any).
-=======
-    /**
-    The input is a script file.
-
-    The tuple members are: the name, absolute path, script contents.
-    */
-    File(String, PathBuf, String),
-
-    /**
-    The input is an expression.
-
-    The tuple member is: the script contents.
-    */
->>>>>>> 622cf08b
     Expr(String),
 }
 
@@ -656,14 +546,8 @@
     /// Return the path to the script, if it has one.
     pub fn path(&self) -> Option<&Path> {
         match self {
-<<<<<<< HEAD
             Self::File(_, path, _) => Some(path.as_path()),
             Self::Expr(..) => None,
-=======
-            File(_, path, _) => Some(path),
-            Expr(..) => None,
-            Loop(..) => None,
->>>>>>> 622cf08b
         }
     }
 
@@ -672,14 +556,8 @@
     /// Currently, nothing is done to ensure this, other than hoping *really hard* that we don't get fed some excessively bizarre input filename.
     pub fn safe_name(&self) -> &str {
         match self {
-<<<<<<< HEAD
             Self::File(name, _, _) => name,
             Self::Expr(..) => "expr",
-=======
-            File(name, _, _) => name,
-            Expr(..) => "expr",
-            Loop(..) => "loop",
->>>>>>> 622cf08b
         }
     }
 
@@ -713,11 +591,7 @@
     /// Base directory for resolving relative paths.
     pub fn base_path(&self) -> PathBuf {
         match self {
-<<<<<<< HEAD
             Self::File(_, path, _) => path
-=======
-            Input::File(_, path, _) => path
->>>>>>> 622cf08b
                 .parent()
                 .expect("couldn't get parent directory for file input base path")
                 .into(),
@@ -730,32 +604,9 @@
     // Compute the package ID for the input.
     // This is used as the name of the cache folder into which the Cargo package
     // will be generated.
-<<<<<<< HEAD
     pub fn compute_id(&self) -> OsString {
         match self {
             Self::File(_, path, _) => {
-=======
-    pub fn compute_id<'dep, DepIt>(&self, deps: DepIt) -> OsString
-    where
-        DepIt: IntoIterator<Item = (&'dep str, &'dep str)>,
-    {
-        use crate::Input::*;
-
-        let hash_deps = || {
-            let mut hasher = Sha1::new();
-            for dep in deps {
-                hasher.update(b"dep=");
-                hasher.update(dep.0);
-                hasher.update(b"=");
-                hasher.update(dep.1);
-                hasher.update(b";");
-            }
-            hasher
-        };
-
-        match self {
-            File(_, path, _) => {
->>>>>>> 622cf08b
                 let mut hasher = Sha1::new();
 
                 // Hash the path to the script.
@@ -767,28 +618,8 @@
                 id.push(&*digest);
                 id
             }
-<<<<<<< HEAD
             Self::Expr(content) => {
                 let mut hasher = Sha1::new();
-=======
-            Expr(content) => {
-                let mut hasher = hash_deps();
-
-                hasher.update(content);
-                let mut digest = format!("{:x}", hasher.finalize());
-                digest.truncate(consts::ID_DIGEST_LEN_MAX);
-
-                let mut id = OsString::new();
-                id.push(&*digest);
-                id
-            }
-            Loop(content, count) => {
-                let mut hasher = hash_deps();
-
-                // Make sure to include the [non-]presence of the `--count` flag in the flag, since it changes the actual generated script output.
-                hasher.update("count:");
-                hasher.update(if *count { "true;" } else { "false;" });
->>>>>>> 622cf08b
 
                 hasher.update(content);
                 let mut digest = format!("{:x}", hasher.finalize());
@@ -885,11 +716,7 @@
         cmd.arg("--color").arg("always");
     }
 
-<<<<<<< HEAD
     let cargo_target_dir = format!("{}", dirs::binary_cache_path()?.display(),);
-=======
-    let cargo_target_dir = format!("{}", platform::binary_cache_path().display(),);
->>>>>>> 622cf08b
     cmd.arg("--target-dir");
     cmd.arg(cargo_target_dir);
 
@@ -926,22 +753,8 @@
 
 #[test]
 fn test_package_name() {
-<<<<<<< HEAD
     let input = Input::File("Script".into(), Path::new("path").into(), "script".into());
     assert_eq!("script", input.package_name());
     let input = Input::File("1Script".into(), Path::new("path").into(), "script".into());
-=======
-    let input = Input::File(
-        "Script".to_string(),
-        Path::new("path").into(),
-        "script".to_string(),
-    );
-    assert_eq!("script", input.package_name());
-    let input = Input::File(
-        "1Script".to_string(),
-        Path::new("path").into(),
-        "script".to_string(),
-    );
->>>>>>> 622cf08b
     assert_eq!("_1script", input.package_name());
 }