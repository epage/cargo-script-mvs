#![forbid(unsafe_code)]

/// If this is set to `false`, then code that automatically deletes stuff *won't*.
const ALLOW_AUTO_REMOVE: bool = true;

<<<<<<< HEAD
mod dirs;
=======
mod arguments;
mod build_kind;
mod consts;
mod error;
>>>>>>> 07158c24
mod manifest;
mod templates;
mod util;

#[cfg(windows)]
mod file_assoc;

#[cfg(not(windows))]
mod file_assoc {}

<<<<<<< HEAD
=======
#[cfg(unix)]
use std::os::unix::process::CommandExt;

use arguments::Args;
use log::{debug, error, info};
use serde::{Deserialize, Serialize};
>>>>>>> 07158c24
use std::ffi::OsString;
use std::fs;
use std::io::{BufWriter, Read, Write};
#[cfg(unix)]
use std::os::unix::process::CommandExt;
use std::path::{Path, PathBuf};
use std::process::Command;

<<<<<<< HEAD
use serde::{Deserialize, Serialize};
use sha1::{Digest, Sha1};

use crate::util::Defer;

#[derive(Debug)]
struct Args {
    script: Option<OsString>,
    script_args: Vec<OsString>,
    features: Vec<String>,

    expr: bool,

    pkg_path: Option<PathBuf>,
    cargo_output: bool,
    clear_cache: bool,
    debug: bool,
    force: bool,
    build_kind: BuildKind,
    // This is a String instead of an enum since one can have custom
    // toolchains (ex. a rustc developer will probably have `stage1`):
    toolchain_version: Option<String>,

    #[cfg(windows)]
    install_file_association: bool,
    #[cfg(windows)]
    uninstall_file_association: bool,

    #[allow(dead_code)]
    unstable_flags: Vec<UnstableFlags>,
}

#[derive(Copy, Clone, Debug, PartialEq, Eq, clap::ValueEnum)]
enum UnstableFlags {
    Test,
    Bench,
    ToolchainVersion,
    Expr,
}

#[derive(Copy, Clone, Debug)]
enum BuildKind {
    Normal,
    Test,
    Bench,
}

impl BuildKind {
    fn exec_command(&self) -> &'static str {
        match *self {
            Self::Normal => "run",
            Self::Test => "test",
            Self::Bench => "bench",
        }
    }

    fn from_flags(test: bool, bench: bool) -> Self {
        match (test, bench) {
            (false, false) => Self::Normal,
            (true, false) => Self::Test,
            (false, true) => Self::Bench,
            _ => panic!("got both test and bench"),
        }
    }
}

fn parse_args() -> anyhow::Result<Args> {
    use clap::{Arg, Command};
    let about = r#"Compiles and runs a Rust script"#;

    let app = Command::new(env!("CARGO_PKG_NAME"))
        .version(env!("CARGO_PKG_VERSION"))
        .about(about)
        .arg(
            Arg::new("script")
                .help("Script file or expression to execute")
                .value_parser(clap::value_parser!(OsString))
                .required_unless_present_any(if cfg!(windows) {
                    vec![
                        "clear-cache",
                        "install-file-association",
                        "uninstall-file-association",
                    ]
                } else {
                    vec!["clear-cache"]
                })
                .conflicts_with_all(if cfg!(windows) {
                    vec!["install-file-association", "uninstall-file-association"]
                } else {
                    vec![]
                })
                .num_args(1..)
                .trailing_var_arg(true),
        )
        .arg(
            Arg::new("expr")
                .help("Execute <script> as a literal expression and display the result (unstable)")
                .long("expr")
                .short('e')
                .action(clap::ArgAction::SetTrue)
                .requires("script"),
        )
        // Options that impact the script being executed.
        .arg(
            Arg::new("cargo-output")
                .help("Show output from cargo when building")
                .short('o')
                .long("cargo-output")
                .action(clap::ArgAction::SetTrue)
                .requires("script"),
        )
        // Set the default debug variable to false
        .arg(
            Arg::new("release")
                .help("Build a release executable, an optimised one")
                .short('r')
                .long("release")
                .action(clap::ArgAction::SetTrue)
                .conflicts_with_all(["bench"]),
        )
        .arg(
            Arg::new("features")
                .help("Cargo features to pass when building and running")
                .short('F')
                .long("features")
                .action(clap::ArgAction::Append),
        )
        // Options that change how rust-script itself behaves, and don't alter what the script will do.
        .arg(
            Arg::new("clear-cache")
                .help("Clears out the script cache")
                .long("clear-cache")
                .action(clap::ArgAction::SetTrue),
        )
        .arg(
            Arg::new("force")
                .help("Force the script to be rebuilt")
                .long("force")
                .action(clap::ArgAction::SetTrue)
                .requires("script"),
        )
        .arg(
            Arg::new("pkg_path")
                .help("Specify where to place the generated Cargo package")
                .long("pkg-path")
                .value_parser(clap::value_parser!(PathBuf))
                .requires("script")
                .conflicts_with_all(["clear-cache", "force"]),
        )
        .arg(
            Arg::new("test")
                .help("Compile and run tests (unstable)")
                .long("test")
                .action(clap::ArgAction::SetTrue)
                .conflicts_with_all(["bench", "force"]),
        )
        .arg(
            Arg::new("bench")
                .help("Compile and run benchmarks. Requires a nightly toolchain (unstable)")
                .long("bench")
                .action(clap::ArgAction::SetTrue)
                .conflicts_with_all(["test", "force"]),
        )
        .arg(
            Arg::new("toolchain-version")
                .help("Build the script using the given toolchain version (unstable)")
                .long("toolchain-version")
                // "channel"
                .short('c')
                // FIXME: remove if benchmarking is stabilized
                .conflicts_with("bench"),
        )
        .arg(
            Arg::new("unstable_flags")
                .help("Unstable (nightly-only) flags")
                .short('Z')
                .value_name("FLAG")
                .global(true)
                .value_parser(clap::value_parser!(UnstableFlags))
                .action(clap::ArgAction::Append),
        );

    #[cfg(windows)]
    let app = app
        .arg(
            Arg::new("install-file-association")
                .help("Install a file association so that rust-script executes .ers files")
                .long("install-file-association")
                .action(clap::ArgAction::SetTrue),
        )
        .arg(
            Arg::new("uninstall-file-association")
                .help("Uninstall the file association that makes rust-script execute .ers files")
                .long("uninstall-file-association")
                .action(clap::ArgAction::SetTrue),
        )
        .group(
            clap::ArgGroup::new("file-association")
                .args(&["install-file-association", "uninstall-file-association"]),
        );

    let m = app.get_matches();

    let unstable_flags = m
        .get_many::<UnstableFlags>("unstable_flags")
        .unwrap_or_default()
        .copied()
        .collect::<Vec<_>>();

    let script_and_args = m
        .get_many::<OsString>("script")
        .map(|o| o.map(|s| s.to_owned()));
    let script;
    let script_args: Vec<OsString>;
    if let Some(mut script_and_args) = script_and_args {
        script = script_and_args.next();
        script_args = script_and_args.collect();
    } else {
        script = None;
        script_args = Vec::new();
    }

    let build_kind = BuildKind::from_flags(
        *m.get_one::<bool>("test").expect("defaulted"),
        *m.get_one::<bool>("bench").expect("defaulted"),
    );
    match build_kind {
        BuildKind::Normal => {}
        BuildKind::Test => {
            if !unstable_flags.contains(&UnstableFlags::Test) {
                anyhow::bail!(
                    "`--test` is unstable and requires `-Z test` (epage/cargo-script-mvs#29)."
                )
            }
        }
        BuildKind::Bench => {
            if !unstable_flags.contains(&UnstableFlags::Bench) {
                anyhow::bail!(
                    "`--bench` is unstable and requires `-Z bench` (epage/cargo-script-mvs#68)."
                )
            }
        }
    }

    let toolchain_version = m.get_one::<String>("toolchain-version").map(Into::into);
    if let Some(toolchain_version) = &toolchain_version {
        if !unstable_flags.contains(&UnstableFlags::ToolchainVersion) {
            anyhow::bail!("`--toolchain-version={toolchain_version}` is unstable and requires `-Z toolchain-version` (epage/cargo-script-mvs#36).")
        }
    }

    let expr = *m.get_one::<bool>("expr").expect("defaulted");
    if expr && !unstable_flags.contains(&UnstableFlags::Expr) {
        anyhow::bail!("`--expr` is unstable and requires `-Z expr` (epage/cargo-script-mvs#72).")
    }

    Ok(Args {
        script,
        script_args,
        features: m
            .get_many::<String>("features")
            .unwrap_or_default()
            .map(|s| s.to_owned())
            .collect(),

        expr,

        pkg_path: m.get_one::<PathBuf>("pkg_path").map(Into::into),
        cargo_output: *m.get_one::<bool>("cargo-output").expect("defaulted"),
        clear_cache: *m.get_one::<bool>("clear-cache").expect("defaulted"),
        debug: !m.get_flag("release"),
        force: *m.get_one::<bool>("force").expect("defaulted"),
        build_kind,
        toolchain_version,
        #[cfg(windows)]
        install_file_association: *m
            .get_one::<bool>("install-file-association")
            .expect("defaulted"),
        #[cfg(windows)]
        uninstall_file_association: *m
            .get_one::<bool>("uninstall-file-association")
            .expect("defaulted"),
        unstable_flags,
    })
}

=======
use crate::build_kind::BuildKind;
use crate::error::{MainError, MainResult};
use crate::util::Defer;
use sha1::{Digest, Sha1};

>>>>>>> 07158c24
fn main() {
    env_logger::init();

    match try_main() {
        Ok(code) => {
            std::process::exit(code);
        }
        Err(ref err) => {
            let stderr = &mut std::io::stderr();
            let _ = writeln!(stderr, "error: {err}");
            std::process::exit(1);
        }
    }
}

<<<<<<< HEAD
fn try_main() -> anyhow::Result<i32> {
    let args = parse_args()?;
    log::trace!("Arguments: {:?}", args);
=======
fn try_main() -> MainResult<i32> {
    let args = arguments::Args::parse();
    info!("Arguments: {:?}", args);
>>>>>>> 07158c24

    #[cfg(windows)]
    {
        if args.install_file_association {
            file_assoc::install_file_association()?;
            return Ok(0);
        } else if args.uninstall_file_association {
            file_assoc::uninstall_file_association()?;
            return Ok(0);
        }
    }

    if args.clear_cache {
        clean_cache()?;
        if args.script.is_none() {
            println!("rust-script cache cleared.");
            return Ok(0);
        }
    }

    let input = match (args.script.clone().unwrap(), args.expr) {
        (script, false) => {
            let (path, mut file) = find_script(&script).ok_or_else(|| {
                anyhow::format_err!("could not find script: {}", script.to_string_lossy())
            })?;

            let script_name = path
                .file_stem()
                .map(|os| os.to_string_lossy().into_owned())
                .unwrap_or_else(|| "unknown".into());

            let mut body = String::new();
            file.read_to_string(&mut body)?;

            let script_path = std::env::current_dir()?.join(path);

            Input::File(script_name, script_path, body)
        }
        (expr, true) => {
            let expr = expr
                .to_str()
                .ok_or_else(|| {
                    anyhow::format_err!("expr must be UTF-8, got {}", expr.to_string_lossy())
                })?
                .to_owned();
            Input::Expr(expr)
        }
    };
    log::trace!("input: {:?}", input);

    // Setup environment variables early so it's available at compilation time of scripts,
    // to allow e.g. include!(concat!(env!("RUST_SCRIPT_BASE_PATH"), "/script-module.rs"));
    std::env::set_var(
        "RUST_SCRIPT_PATH",
        input.path().unwrap_or_else(|| Path::new("")),
    );
    std::env::set_var("RUST_SCRIPT_SAFE_NAME", input.safe_name());
    std::env::set_var("RUST_SCRIPT_PKG_NAME", input.package_name());
    std::env::set_var("RUST_SCRIPT_BASE_PATH", input.base_path());

    let action = decide_action_for(&input, &args)?;
    log::trace!("action: {:?}", action);

    gen_pkg_and_compile(&input, &action)?;

    // Once we're done, clean out old packages from the cache.
    // There's no point if we've already done a full clear, though.
    let _defer_clear = {
        // To get around partially moved args problems.
        let cc = args.clear_cache;
        Defer::<_, anyhow::Error>::new(move || {
            if !cc {
                gc_cache(MAX_CACHE_AGE)?;
            }
            Ok(())
        })
    };

    let run_quietly = !action.cargo_output;
    let mut cmd = action.cargo(action.build_kind, &args.script_args, run_quietly)?;

    #[cfg(unix)]
    {
        let err = cmd.exec();
        Err(err.into())
    }
    #[cfg(not(unix))]
    {
        let exit_code = cmd.status().map(|st| st.code().unwrap_or(1))?;
        Ok(exit_code)
    }
}

/// How old can stuff in the cache be before we automatically clear it out?
pub const MAX_CACHE_AGE: std::time::Duration = std::time::Duration::from_secs(7 * 24 * 60 * 60);

/// Empty the cache
fn clean_cache() -> anyhow::Result<()> {
    log::info!("cleaning cache");

    let cache_dir = dirs::binary_cache_path()?;
    if ALLOW_AUTO_REMOVE && cache_dir.exists() {
        if let Err(err) = fs::remove_dir_all(&cache_dir) {
            log::error!("failed to remove binary cache {:?}: {}", cache_dir, err);
        }
    }
    Ok(())
}

/// Clear old entries
///
/// Looks for all folders whose metadata says they were created at least `max_age` in the past and
/// kills them dead.
fn gc_cache(max_age: std::time::Duration) -> anyhow::Result<()> {
    log::info!("cleaning cache with max_age: {:?}", max_age);

    let cutoff = std::time::SystemTime::now() - max_age;
    log::trace!("cutoff:     {:>20?} ms", cutoff);

    let cache_dir = dirs::generated_projects_cache_path()?;
    if cache_dir.exists() {
        for child in fs::read_dir(cache_dir)? {
            let child = child?;
            let path = child.path();
            if path.is_file() {
                continue;
            }

            log::trace!("checking: {:?}", path);

            let remove_dir = || {
                // Ok, so *why* aren't we using `modified in the package metadata?
                // The point of *that* is to track what we know about the input.
                // The problem here is that `--expr` and `--loop` don't *have*
                // modification times; they just *are*.
                // Now, `PackageMetadata` *could* be modified to store, say, the
                // moment in time the input was compiled, but then we couldn't use
                // that field for metadata matching when decided whether or not a
                // *file* input should be recompiled.
                // So, instead, we're just going to go by the timestamp on the
                // metadata file *itself*.
                let meta_mtime = {
                    let meta_path = get_pkg_metadata_path(&path);
                    let meta_file = match fs::File::open(meta_path) {
                        Ok(file) => file,
                        Err(..) => {
                            log::trace!("couldn't open metadata for {:?}", path);
                            return true;
                        }
                    };
                    meta_file.metadata().and_then(|m| m.modified()).ok()
                };
                log::trace!("meta_mtime: {:>20?} ms", meta_mtime);

                if let Some(meta_mtime) = meta_mtime {
                    meta_mtime <= cutoff
                } else {
                    true
                }
            };

            if remove_dir() {
                log::debug!("removing {:?}", path);
                if ALLOW_AUTO_REMOVE {
                    if let Err(err) = fs::remove_dir_all(&path) {
                        log::error!("failed to remove {:?} from cache: {}", path, err);
                    }
                } else {
                    log::debug!("(suppressed remove)");
                }
            }
        }
    }

    log::trace!("done cleaning cache.");
    Ok(())
}

/// Generate and compile a package from the input.
///
/// Why take `PackageMetadata`?  To ensure that any information we need to depend on for compilation *first* passes through `decide_action_for` *and* is less likely to not be serialised with the rest of the metadata.
fn gen_pkg_and_compile(input: &Input, action: &InputAction) -> anyhow::Result<()> {
    let pkg_path = &action.pkg_path;
    let meta = &action.metadata;
    let old_meta = action.old_metadata.as_ref();

    let mani_str = &action.manifest;
    let script_str = &action.script;

    log::trace!("creating pkg dir...");
    fs::create_dir_all(pkg_path)?;
    let cleanup_dir: Defer<_, anyhow::Error> = Defer::new(|| {
        // DO NOT try deleting ANYTHING if we're not cleaning up inside our own cache.  We *DO NOT* want to risk killing user files.
        if action.using_cache {
            log::debug!("cleaning up cache directory {}", pkg_path.display());
            if ALLOW_AUTO_REMOVE {
                fs::remove_dir_all(pkg_path)?;
            } else {
                log::debug!("(suppressed remove)");
            }
        }
        Ok(())
    });

    let mut meta = meta.clone();

    log::trace!("generating Cargo package...");
    let mani_path = action.manifest_path();
    let mani_hash = old_meta.map(|m| &*m.manifest_hash);
    match overwrite_file(mani_path, mani_str, mani_hash)? {
        FileOverwrite::Same => (),
        FileOverwrite::Changed { new_hash } => {
            meta.manifest_hash = new_hash;
        }
    }

    {
        let script_path = pkg_path.join(format!("{}.rs", input.safe_name()));
        // There are times (particularly involving shared target dirs) where we can't rely
        // on Cargo to correctly detect invalidated builds. As such, if we've been told to
        // *force* a recompile, we'll deliberately force the script to be overwritten,
        // which will invalidate the timestamp, which will lead to a recompile.
        let script_hash = if action.force_compile {
            log::debug!("told to force compile, ignoring script hash");
            None
        } else {
            old_meta.map(|m| &*m.script_hash)
        };
        match overwrite_file(script_path, script_str, script_hash)? {
            FileOverwrite::Same => (),
            FileOverwrite::Changed { new_hash } => {
                meta.script_hash = new_hash;
            }
        }
    }

    let meta = meta;

    // Write out metadata *now*.  Remember that we check the timestamp on the metadata, *not* on the executable.
    if action.emit_metadata {
        log::trace!("emitting metadata...");
        write_pkg_metadata(pkg_path, &meta)?;
    }

    log::trace!("disarming pkg dir cleanup...");
    cleanup_dir.disarm();

    Ok(())
}

/// This represents what to do with the input provided by the user.
#[derive(Debug)]
struct InputAction {
    /// Always show cargo output?
    cargo_output: bool,

    /// Force Cargo to do a recompile, even if it thinks it doesn't have to.
    ///
    /// `compile` must be `true` for this to have any effect.
    force_compile: bool,

    /// Emit a metadata file?
    emit_metadata: bool,

    /// Directory where the package should live.
    pkg_path: PathBuf,

    /// Is the package directory in the cache?
    ///
    /// Currently, this can be inferred from `emit_metadata`, but there's no *intrinsic* reason they should be tied together.
    using_cache: bool,

    /// Which toolchain the script should be built with.
    ///
    /// `None` indicates that the script should be built with a stable toolchain.
    toolchain_version: Option<String>,

    /// The package metadata structure for the current invocation.
    metadata: PackageMetadata,

    /// The package metadata structure for the *previous* invocation, if it exists.
    old_metadata: Option<PackageMetadata>,

    /// The package manifest contents.
    manifest: String,

    /// The script source.
    script: String,

    /// Did the user ask to run tests or benchmarks?
    build_kind: BuildKind,
}

impl InputAction {
    fn manifest_path(&self) -> PathBuf {
        self.pkg_path.join("Cargo.toml")
    }

    fn cargo(
        &self,
        build_kind: BuildKind,
        script_args: &[OsString],
        run_quietly: bool,
    ) -> anyhow::Result<Command> {
        cargo(
            build_kind,
            &self.manifest_path().to_string_lossy(),
            self.toolchain_version.as_deref(),
            &self.metadata,
            script_args,
            run_quietly,
        )
    }
}

/// The metadata here serves two purposes:
///
/// 1. It records everything necessary for compilation and execution of a package.
/// 2. It records everything that must be exactly the same in order for a cached executable to still be valid, in addition to the content hash.
#[derive(Clone, Debug, Serialize, Deserialize)]
struct PackageMetadata {
    /// Path to the script file.
    path: Option<String>,

    /// Was the script compiled in debug mode?
    debug: bool,

    /// Cargo features
    features: Option<String>,

    /// Hash of the generated `Cargo.toml` file.
    manifest_hash: String,

    /// Hash of the generated source file.
    script_hash: String,
}

/// For the given input, this constructs the package metadata and checks the cache to see what should be done.
fn decide_action_for(input: &Input, args: &Args) -> anyhow::Result<InputAction> {
    let input_id = input.compute_id();
    log::trace!("id: {:?}", input_id);

    let (pkg_path, using_cache) = args
        .pkg_path
        .as_ref()
        .map(|p| (p.into(), false))
        .unwrap_or_else(|| {
            // This can't fail.  Seriously, we're *fucked* if we can't work this out.
            let cache_path = dirs::generated_projects_cache_path().unwrap();
            (cache_path.join(&input_id), true)
        });
    log::trace!("pkg_path: {}", pkg_path.display());
    log::trace!("using_cache: {}", using_cache);

    let (mani_str, script_str) = manifest::split_input(input, &input_id)?;

    // Forcibly override some flags based on build kind.
    let (debug, force) = match args.build_kind {
        BuildKind::Normal => (args.debug, args.force),
        BuildKind::Test => (true, false),
        BuildKind::Bench => (false, false),
    };

    let input_meta = {
        let path = match input {
            Input::File(_, path, _) => Some(path.to_string_lossy().into_owned()),
            _ => None,
        };
        let features = if args.features.is_empty() {
            None
        } else {
            Some(args.features.join(" "))
        };
        PackageMetadata {
            path,
            debug,
            features,
            manifest_hash: hash_str(&mani_str),
            script_hash: hash_str(&script_str),
        }
    };
    log::trace!("input_meta: {:?}", input_meta);

    let toolchain_version = args
        .toolchain_version
        .clone()
        .or_else(|| match args.build_kind {
            BuildKind::Bench => Some("nightly".into()),
            _ => None,
        });

    let mut action = InputAction {
        cargo_output: args.cargo_output,
        force_compile: force,
        emit_metadata: true,
        pkg_path,
        using_cache,
        toolchain_version,
        metadata: input_meta,
        old_metadata: None,
        manifest: mani_str,
        script: script_str,
        build_kind: args.build_kind,
    };

    macro_rules! bail {
        ($($name:ident: $value:expr),*) => {
            return Ok(InputAction {
                $($name: $value,)*
                ..action
            })
        }
    }

    // If we're not doing a regular build, stop.
    match action.build_kind {
        BuildKind::Normal => (),
        BuildKind::Test | BuildKind::Bench => {
            log::debug!("not recompiling because: user asked for test/bench");
            bail!(force_compile: false)
        }
    }

    action.old_metadata = match get_pkg_metadata(&action.pkg_path) {
        Ok(meta) => Some(meta),
        Err(err) => {
            log::debug!(
                "recompiling since failed to load metadata: {}",
                err.to_string()
            );
            None
        }
    };

    Ok(action)
}

/// Load the package metadata, given the path to the package's cache folder.
fn get_pkg_metadata<P>(pkg_path: P) -> anyhow::Result<PackageMetadata>
where
    P: AsRef<Path>,
{
    let meta_path = get_pkg_metadata_path(pkg_path);
    log::trace!("meta_path: {:?}", meta_path);
    let mut meta_file = fs::File::open(&meta_path)?;

    let meta_str = {
        let mut s = String::new();
        meta_file.read_to_string(&mut s).unwrap();
        s
    };
    let meta: PackageMetadata = serde_json::from_str(&meta_str)?;

    Ok(meta)
}

/// Work out the path to a package's metadata file.
fn get_pkg_metadata_path<P>(pkg_path: P) -> PathBuf
where
    P: AsRef<Path>,
{
    pkg_path.as_ref().join("metadata.json")
}

/// Save the package metadata, given the path to the package's cache folder.
fn write_pkg_metadata<P>(pkg_path: P, meta: &PackageMetadata) -> anyhow::Result<()>
where
    P: AsRef<Path>,
{
    let meta_path = get_pkg_metadata_path(&pkg_path);
    log::trace!("meta_path: {:?}", meta_path);
    let mut temp_file = tempfile::NamedTempFile::new_in(&pkg_path)?;
    serde_json::to_writer(BufWriter::new(&temp_file), meta)?;
    temp_file.flush()?;
    temp_file.persist(&meta_path)?;
    Ok(())
}

/// Attempts to locate the script specified by the given path.
fn find_script<P>(path: P) -> Option<(PathBuf, fs::File)>
where
    P: AsRef<Path>,
{
    let path = path.as_ref();

    if let Ok(file) = fs::File::open(path) {
        return Some((path.into(), file));
    }

    if path.extension().is_none() {
        for ext in ["ers", "rs"] {
            let path = path.with_extension(ext);
            if let Ok(file) = fs::File::open(&path) {
                return Some((path, file));
            }
        }
    }

    None
}

/// Represents an input source for a script.
#[derive(Clone, Debug)]
pub enum Input {
    /// The input is a script file.
    ///
    /// The tuple members are: the name, absolute path, script contents, last modified time.
    File(String, PathBuf, String),

    /// The input is an expression.
    ///
    /// The tuple member is: the script contents, and the template (if any).
    Expr(String),
}

impl Input {
    /// Return the path to the script, if it has one.
    pub fn path(&self) -> Option<&Path> {
        match self {
            Self::File(_, path, _) => Some(path.as_path()),
            Self::Expr(..) => None,
        }
    }

    /// Return the "safe name" for the input.  This should be filename-safe.
    ///
    /// Currently, nothing is done to ensure this, other than hoping *really hard* that we don't get fed some excessively bizarre input filename.
    pub fn safe_name(&self) -> &str {
        match self {
            Self::File(name, _, _) => name,
            Self::Expr(..) => "expr",
        }
    }

    /// Return the package name for the input.  This should be a valid Rust identifier.
    pub fn package_name(&self) -> String {
        let name = self.safe_name();
        let mut r = String::with_capacity(name.len());

        for (i, c) in name.chars().enumerate() {
            match (i, c) {
                (0, '0'..='9') => {
                    r.push('_');
                    r.push(c);
                }
                (_, '0'..='9') | (_, 'a'..='z') | (_, '_') | (_, '-') => {
                    r.push(c);
                }
                (_, 'A'..='Z') => {
                    // Convert uppercase characters to lowercase to avoid `non_snake_case` warnings.
                    r.push(c.to_ascii_lowercase());
                }
                (_, _) => {
                    r.push('_');
                }
            }
        }

        r
    }

    /// Base directory for resolving relative paths.
    pub fn base_path(&self) -> PathBuf {
        match self {
            Self::File(_, path, _) => path
                .parent()
                .expect("couldn't get parent directory for file input base path")
                .into(),
            Self::Expr(..) => {
                std::env::current_dir().expect("couldn't get current directory for input base path")
            }
        }
    }

    // Compute the package ID for the input.
    // This is used as the name of the cache folder into which the Cargo package
    // will be generated.
    pub fn compute_id(&self) -> OsString {
        match self {
            Self::File(_, path, _) => {
                let mut hasher = Sha1::new();

                // Hash the path to the script.
                hasher.update(&*path.to_string_lossy());
                let mut digest = format!("{:x}", hasher.finalize());
                digest.truncate(ID_DIGEST_LEN_MAX);

                let mut id = OsString::new();
                id.push(&*digest);
                id
            }
            Self::Expr(content) => {
                let mut hasher = Sha1::new();

                hasher.update(content);
                let mut digest = format!("{:x}", hasher.finalize());
                digest.truncate(ID_DIGEST_LEN_MAX);

                let mut id = OsString::new();
                id.push(&*digest);
                id
            }
        }
    }
}

/// When generating a package's unique ID, how many hex nibbles of the digest should be used *at most*?
///
/// The largest meaningful value is `40`.
pub const ID_DIGEST_LEN_MAX: usize = 24;

/// Shorthand for hashing a string.
fn hash_str(s: &str) -> String {
    let mut hasher = Sha1::new();
    hasher.update(s);
    format!("{:x}", hasher.finalize())
}

enum FileOverwrite {
    Same,
    Changed { new_hash: String },
}

/// Overwrite a file if and only if the contents have changed.
fn overwrite_file<P>(path: P, content: &str, hash: Option<&str>) -> anyhow::Result<FileOverwrite>
where
    P: AsRef<Path>,
{
    log::trace!("overwrite_file({:?}, _, {:?})", path.as_ref(), hash);
    let new_hash = hash_str(content);
    if Some(&*new_hash) == hash {
        log::trace!(".. hashes match");
        return Ok(FileOverwrite::Same);
    }

    log::trace!(".. hashes differ; new_hash: {:?}", new_hash);
    let dir = path
        .as_ref()
        .parent()
        .ok_or_else(|| anyhow::format_err!("The given path should be a file"))?;
    let mut temp_file = tempfile::NamedTempFile::new_in(dir)?;
    temp_file.write_all(content.as_bytes())?;
    temp_file.flush()?;
    temp_file.persist(path)?;
    Ok(FileOverwrite::Changed { new_hash })
}

/// Constructs a Cargo command that runs on the script package.
fn cargo(
    build_kind: BuildKind,
    manifest: &str,
    toolchain_version: Option<&str>,
    meta: &PackageMetadata,
    script_args: &[OsString],
    run_quietly: bool,
) -> anyhow::Result<Command> {
    // Always specify a toolchain to avoid being affected by rust-version(.toml) files:
    let toolchain_version = toolchain_version.unwrap_or("stable");

    let mut cmd = if std::env::var_os("RUSTUP_TOOLCHAIN").is_some() {
        // Running inside rustup which can't always call into rustup proxies, so explicitly call
        // rustup
        let mut cmd = Command::new("rustup");
        cmd.args(["run", toolchain_version, "cargo"]);
        cmd
    } else {
        let mut cmd = Command::new("cargo");
        cmd.arg(format!("+{toolchain_version}"));
        cmd
    };

    // Set tracing on if not set
    if std::env::var_os("RUST_BACKTRACE").is_none() {
        cmd.env("RUST_BACKTRACE", "1");
        log::trace!("setting RUST_BACKTRACE=1 for this cargo run");
    }

    cmd.arg(build_kind.exec_command());

    if matches!(build_kind, BuildKind::Normal) && run_quietly {
        cmd.arg("-q");
    }

    cmd.arg("--manifest-path").arg(manifest);

    if force_cargo_color() {
        cmd.arg("--color").arg("always");
    }

    let cargo_target_dir = format!("{}", dirs::binary_cache_path()?.display(),);
    cmd.arg("--target-dir");
    cmd.arg(cargo_target_dir);

    // Block `--release` on `bench`.
    if !meta.debug && !matches!(build_kind, BuildKind::Bench) {
        cmd.arg("--release");
    }

    if let Some(ref features) = meta.features {
        cmd.arg("--features").arg(features);
    }

    if matches!(build_kind, BuildKind::Normal) && !script_args.is_empty() {
        cmd.arg("--");
        cmd.args(script_args.iter());
    }

    Ok(cmd)
}

/// Returns `true` if `rust-script` should force Cargo to use coloured output.
///
/// This depends on whether `rust-script`'s STDERR is connected to a TTY or not.
pub fn force_cargo_color() -> bool {
    #[cfg(unix)]
    {
        atty::is(atty::Stream::Stderr)
    }
    #[cfg(windows)]
    {
        false
    }
}

#[test]
fn test_package_name() {
    let input = Input::File("Script".into(), Path::new("path").into(), "script".into());
    assert_eq!("script", input.package_name());
    let input = Input::File("1Script".into(), Path::new("path").into(), "script".into());
    assert_eq!("_1script", input.package_name());
}<|MERGE_RESOLUTION|>--- conflicted
+++ resolved
@@ -3,14 +3,9 @@
 /// If this is set to `false`, then code that automatically deletes stuff *won't*.
 const ALLOW_AUTO_REMOVE: bool = true;
 
-<<<<<<< HEAD
-mod dirs;
-=======
 mod arguments;
 mod build_kind;
-mod consts;
-mod error;
->>>>>>> 07158c24
+mod dirs;
 mod manifest;
 mod templates;
 mod util;
@@ -21,15 +16,6 @@
 #[cfg(not(windows))]
 mod file_assoc {}
 
-<<<<<<< HEAD
-=======
-#[cfg(unix)]
-use std::os::unix::process::CommandExt;
-
-use arguments::Args;
-use log::{debug, error, info};
-use serde::{Deserialize, Serialize};
->>>>>>> 07158c24
 use std::ffi::OsString;
 use std::fs;
 use std::io::{BufWriter, Read, Write};
@@ -38,300 +24,13 @@
 use std::path::{Path, PathBuf};
 use std::process::Command;
 
-<<<<<<< HEAD
 use serde::{Deserialize, Serialize};
 use sha1::{Digest, Sha1};
 
+use crate::build_kind::BuildKind;
 use crate::util::Defer;
-
-#[derive(Debug)]
-struct Args {
-    script: Option<OsString>,
-    script_args: Vec<OsString>,
-    features: Vec<String>,
-
-    expr: bool,
-
-    pkg_path: Option<PathBuf>,
-    cargo_output: bool,
-    clear_cache: bool,
-    debug: bool,
-    force: bool,
-    build_kind: BuildKind,
-    // This is a String instead of an enum since one can have custom
-    // toolchains (ex. a rustc developer will probably have `stage1`):
-    toolchain_version: Option<String>,
-
-    #[cfg(windows)]
-    install_file_association: bool,
-    #[cfg(windows)]
-    uninstall_file_association: bool,
-
-    #[allow(dead_code)]
-    unstable_flags: Vec<UnstableFlags>,
-}
-
-#[derive(Copy, Clone, Debug, PartialEq, Eq, clap::ValueEnum)]
-enum UnstableFlags {
-    Test,
-    Bench,
-    ToolchainVersion,
-    Expr,
-}
-
-#[derive(Copy, Clone, Debug)]
-enum BuildKind {
-    Normal,
-    Test,
-    Bench,
-}
-
-impl BuildKind {
-    fn exec_command(&self) -> &'static str {
-        match *self {
-            Self::Normal => "run",
-            Self::Test => "test",
-            Self::Bench => "bench",
-        }
-    }
-
-    fn from_flags(test: bool, bench: bool) -> Self {
-        match (test, bench) {
-            (false, false) => Self::Normal,
-            (true, false) => Self::Test,
-            (false, true) => Self::Bench,
-            _ => panic!("got both test and bench"),
-        }
-    }
-}
-
-fn parse_args() -> anyhow::Result<Args> {
-    use clap::{Arg, Command};
-    let about = r#"Compiles and runs a Rust script"#;
-
-    let app = Command::new(env!("CARGO_PKG_NAME"))
-        .version(env!("CARGO_PKG_VERSION"))
-        .about(about)
-        .arg(
-            Arg::new("script")
-                .help("Script file or expression to execute")
-                .value_parser(clap::value_parser!(OsString))
-                .required_unless_present_any(if cfg!(windows) {
-                    vec![
-                        "clear-cache",
-                        "install-file-association",
-                        "uninstall-file-association",
-                    ]
-                } else {
-                    vec!["clear-cache"]
-                })
-                .conflicts_with_all(if cfg!(windows) {
-                    vec!["install-file-association", "uninstall-file-association"]
-                } else {
-                    vec![]
-                })
-                .num_args(1..)
-                .trailing_var_arg(true),
-        )
-        .arg(
-            Arg::new("expr")
-                .help("Execute <script> as a literal expression and display the result (unstable)")
-                .long("expr")
-                .short('e')
-                .action(clap::ArgAction::SetTrue)
-                .requires("script"),
-        )
-        // Options that impact the script being executed.
-        .arg(
-            Arg::new("cargo-output")
-                .help("Show output from cargo when building")
-                .short('o')
-                .long("cargo-output")
-                .action(clap::ArgAction::SetTrue)
-                .requires("script"),
-        )
-        // Set the default debug variable to false
-        .arg(
-            Arg::new("release")
-                .help("Build a release executable, an optimised one")
-                .short('r')
-                .long("release")
-                .action(clap::ArgAction::SetTrue)
-                .conflicts_with_all(["bench"]),
-        )
-        .arg(
-            Arg::new("features")
-                .help("Cargo features to pass when building and running")
-                .short('F')
-                .long("features")
-                .action(clap::ArgAction::Append),
-        )
-        // Options that change how rust-script itself behaves, and don't alter what the script will do.
-        .arg(
-            Arg::new("clear-cache")
-                .help("Clears out the script cache")
-                .long("clear-cache")
-                .action(clap::ArgAction::SetTrue),
-        )
-        .arg(
-            Arg::new("force")
-                .help("Force the script to be rebuilt")
-                .long("force")
-                .action(clap::ArgAction::SetTrue)
-                .requires("script"),
-        )
-        .arg(
-            Arg::new("pkg_path")
-                .help("Specify where to place the generated Cargo package")
-                .long("pkg-path")
-                .value_parser(clap::value_parser!(PathBuf))
-                .requires("script")
-                .conflicts_with_all(["clear-cache", "force"]),
-        )
-        .arg(
-            Arg::new("test")
-                .help("Compile and run tests (unstable)")
-                .long("test")
-                .action(clap::ArgAction::SetTrue)
-                .conflicts_with_all(["bench", "force"]),
-        )
-        .arg(
-            Arg::new("bench")
-                .help("Compile and run benchmarks. Requires a nightly toolchain (unstable)")
-                .long("bench")
-                .action(clap::ArgAction::SetTrue)
-                .conflicts_with_all(["test", "force"]),
-        )
-        .arg(
-            Arg::new("toolchain-version")
-                .help("Build the script using the given toolchain version (unstable)")
-                .long("toolchain-version")
-                // "channel"
-                .short('c')
-                // FIXME: remove if benchmarking is stabilized
-                .conflicts_with("bench"),
-        )
-        .arg(
-            Arg::new("unstable_flags")
-                .help("Unstable (nightly-only) flags")
-                .short('Z')
-                .value_name("FLAG")
-                .global(true)
-                .value_parser(clap::value_parser!(UnstableFlags))
-                .action(clap::ArgAction::Append),
-        );
-
-    #[cfg(windows)]
-    let app = app
-        .arg(
-            Arg::new("install-file-association")
-                .help("Install a file association so that rust-script executes .ers files")
-                .long("install-file-association")
-                .action(clap::ArgAction::SetTrue),
-        )
-        .arg(
-            Arg::new("uninstall-file-association")
-                .help("Uninstall the file association that makes rust-script execute .ers files")
-                .long("uninstall-file-association")
-                .action(clap::ArgAction::SetTrue),
-        )
-        .group(
-            clap::ArgGroup::new("file-association")
-                .args(&["install-file-association", "uninstall-file-association"]),
-        );
-
-    let m = app.get_matches();
-
-    let unstable_flags = m
-        .get_many::<UnstableFlags>("unstable_flags")
-        .unwrap_or_default()
-        .copied()
-        .collect::<Vec<_>>();
-
-    let script_and_args = m
-        .get_many::<OsString>("script")
-        .map(|o| o.map(|s| s.to_owned()));
-    let script;
-    let script_args: Vec<OsString>;
-    if let Some(mut script_and_args) = script_and_args {
-        script = script_and_args.next();
-        script_args = script_and_args.collect();
-    } else {
-        script = None;
-        script_args = Vec::new();
-    }
-
-    let build_kind = BuildKind::from_flags(
-        *m.get_one::<bool>("test").expect("defaulted"),
-        *m.get_one::<bool>("bench").expect("defaulted"),
-    );
-    match build_kind {
-        BuildKind::Normal => {}
-        BuildKind::Test => {
-            if !unstable_flags.contains(&UnstableFlags::Test) {
-                anyhow::bail!(
-                    "`--test` is unstable and requires `-Z test` (epage/cargo-script-mvs#29)."
-                )
-            }
-        }
-        BuildKind::Bench => {
-            if !unstable_flags.contains(&UnstableFlags::Bench) {
-                anyhow::bail!(
-                    "`--bench` is unstable and requires `-Z bench` (epage/cargo-script-mvs#68)."
-                )
-            }
-        }
-    }
-
-    let toolchain_version = m.get_one::<String>("toolchain-version").map(Into::into);
-    if let Some(toolchain_version) = &toolchain_version {
-        if !unstable_flags.contains(&UnstableFlags::ToolchainVersion) {
-            anyhow::bail!("`--toolchain-version={toolchain_version}` is unstable and requires `-Z toolchain-version` (epage/cargo-script-mvs#36).")
-        }
-    }
-
-    let expr = *m.get_one::<bool>("expr").expect("defaulted");
-    if expr && !unstable_flags.contains(&UnstableFlags::Expr) {
-        anyhow::bail!("`--expr` is unstable and requires `-Z expr` (epage/cargo-script-mvs#72).")
-    }
-
-    Ok(Args {
-        script,
-        script_args,
-        features: m
-            .get_many::<String>("features")
-            .unwrap_or_default()
-            .map(|s| s.to_owned())
-            .collect(),
-
-        expr,
-
-        pkg_path: m.get_one::<PathBuf>("pkg_path").map(Into::into),
-        cargo_output: *m.get_one::<bool>("cargo-output").expect("defaulted"),
-        clear_cache: *m.get_one::<bool>("clear-cache").expect("defaulted"),
-        debug: !m.get_flag("release"),
-        force: *m.get_one::<bool>("force").expect("defaulted"),
-        build_kind,
-        toolchain_version,
-        #[cfg(windows)]
-        install_file_association: *m
-            .get_one::<bool>("install-file-association")
-            .expect("defaulted"),
-        #[cfg(windows)]
-        uninstall_file_association: *m
-            .get_one::<bool>("uninstall-file-association")
-            .expect("defaulted"),
-        unstable_flags,
-    })
-}
-
-=======
-use crate::build_kind::BuildKind;
-use crate::error::{MainError, MainResult};
-use crate::util::Defer;
-use sha1::{Digest, Sha1};
-
->>>>>>> 07158c24
+use arguments::Args;
+
 fn main() {
     env_logger::init();
 
@@ -347,15 +46,9 @@
     }
 }
 
-<<<<<<< HEAD
 fn try_main() -> anyhow::Result<i32> {
-    let args = parse_args()?;
+    let args = arguments::Args::parse()?;
     log::trace!("Arguments: {:?}", args);
-=======
-fn try_main() -> MainResult<i32> {
-    let args = arguments::Args::parse();
-    info!("Arguments: {:?}", args);
->>>>>>> 07158c24
 
     #[cfg(windows)]
     {
