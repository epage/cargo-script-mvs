- [Overview](#overview)
- [Installation](#installation)
  - [Distro Packages](#distro-packages)
    - [Arch Linux](#arch-linux)
- [Scripts](#scripts)
- [Executable Scripts](#executable-scripts)
- [Expressions](#expressions)
- [Filters](#filters)
- [Environment Variables](#environment-variables)
- [Troubleshooting](#troubleshooting)

## Overview

With `rust-script` Rust files and expressions can be executed just like a shell or Python script. Features include:

- Caching compiled artifacts for speed.
- Reading Cargo manifests embedded in Rust scripts.
- Supporting executable Rust scripts via Unix shebangs and Windows file associations.
- Using expressions as stream filters (*i.e.* for use in command pipelines).
- Running unit tests and benchmarks from scripts.

You can get an overview of the available options using the `--help` flag.

## Installation

Install or update `rust-script` using Cargo:

```sh
cargo install rust-script
```

Rust 1.54 or later is required.

### Distro Packages

#### Arch Linux

`rust-script` can be installed from the [community repository](https://archlinux.org/packages/community/x86_64/rust-script/):

```sh
pacman -S rust-script
```

## Scripts

The primary use for `rust-script` is for running Rust source files as scripts. For example:

```sh
$ echo 'println!("Hello, World!");' > hello.rs
$ rust-script hello.rs
Hello, World!
```

Under the hood, a Cargo project will be generated and built (with the Cargo output hidden unless compilation fails or the `-o`/`--cargo-output` option is used). The first invocation of the script will be slower as the script is compiled - subsequent invocations of unmodified scripts will be fast as the built executable is cached.

As seen from the above example, using a `fn main() {}` function is not required. If not present, the script file will be wrapped in a `fn main() { ... }` block.

`rust-script` will look for embedded dependency and manifest information in the script as shown by the below `now.rs` variants:

```rust
#!/usr/bin/env rust-script
//! This is a regular crate doc comment, but it also contains a partial
//! Cargo manifest.  Note the use of a *fenced* code block, and the
//! `cargo` "language".
//!
//! ```cargo
//! [dependencies]
//! time = "0.1.25"
//! ```
fn main() {
    println!("{}", time::now().rfc822z());
}
```

Useful command-line arguments:

- `--bench`: Compile and run benchmarks.  Requires a nightly toolchain.
- `--debug`: Build a debug executable, not an optimised one.
- `--features <features>`: Cargo features to pass when building and running.
- `--force`: Force the script to be rebuilt.  Useful if you want to force a recompile with a different toolchain.
- `--test`: Compile and run tests.

## Executable Scripts

On Unix systems, you can use `#!/usr/bin/env rust-script` as a shebang line in a Rust script.  This will allow you to execute a script files (which don't need to have the `.rs` file extension) directly.

If you are using Windows, you can associate the `.ers` extension (executable Rust - a renamed `.rs` file) with `rust-script`.  This allows you to execute Rust scripts simply by naming them like any other executable or script.

This can be done using the `rust-script --install-file-association` command. Uninstall the file association with `rust-script --uninstall-file-association`.

If you want to make a script usable across platforms, use *both* a shebang line *and* give the file a `.ers` file extension.

## Expressions

Using the `-e`/`--expr` option a Rust expression can be evaluated directly, with dependencies (if any) added using `-d`/`--dep`:

```sh
$ rust-script -e '1+2'
3
$ rust-script --dep time --expr "time::OffsetDateTime::now_utc().format(time::Format::Rfc3339).to_string()"`
"2020-10-28T11:42:10+00:00"
$ # Use a specific version of the time crate (instead of default latest):
$ rust-script --dep time=0.1.38 -e "time::now().rfc822z().to_string()"
"2020-10-28T11:42:10+00:00"
```

The code given is embedded into a block expression, evaluated, and printed out using the `Debug` formatter (*i.e.* `{:?}`).

## Filters

TBD

## Environment Variables

The following environment variables are provided to scripts by `rust-script`:

- `RUST_SCRIPT_BASE_PATH`: the base path used by `rust-script` to resolve relative dependency paths.  Note that this is *not* necessarily the same as either the working directory, or the directory in which the script is being compiled.

- `RUST_SCRIPT_PKG_NAME`: the generated package name of the script.

- `RUST_SCRIPT_SAFE_NAME`: the file name of the script (sans file extension) being run.  For scripts, this is derived from the script's filename.  May also be `"expr"` or `"loop"` for those invocations.

- `RUST_SCRIPT_PATH`: absolute path to the script being run, assuming one exists.  Set to the empty string for expressions.

<<<<<<< HEAD
## Templates

You can use templates to avoid having to re-specify common code and dependencies.  You can find out the directory where templates are stored and view a list of your templates by running `rust-script --list-templates`.

Templates are Rust source files with two placeholders: `#{prelude}` for the auto-generated prelude (which should be placed at the top of the template), and `#{script}` for the contents of the script itself.

For example, a minimal expression template that adds a dependency and imports some additional symbols might be:

```rust
//! ```cargo
//! [dependencies]
//! itertools="0.6.2"
//! ```
#![allow(unused_imports)]
#{prelude}
use std::io::prelude::*;
use std::mem;
use itertools::Itertools;

fn main() {
    let result = {
        #{script}
    };
    println!("{:?}", result);
}
```

If stored in the templates folder as `grabbag.rs`, you can use it by passing the name `grabbag` via the `--template` option, like so:

```sh
$ rust-script -t grabbag -e "mem::size_of::<Box<Read>>()"
16
```

In addition, there are three built-in templates: `expr`, `loop`, and `loop-count`.  These are used for the `--expr`, `--loop`, and `--loop --count` invocation forms.  They can be overridden by placing templates with the same name in the template folder.

=======
>>>>>>> fb29f09e
## Troubleshooting

Please report all issues on [the GitHub issue tracker](https://github.com/fornwall/rust-script/issues).

If relevant, run with the `RUST_LOG=rust_script=trace` environment variable set to see verbose log output and attach that output to an issue.<|MERGE_RESOLUTION|>--- conflicted
+++ resolved
@@ -122,45 +122,6 @@
 
 - `RUST_SCRIPT_PATH`: absolute path to the script being run, assuming one exists.  Set to the empty string for expressions.
 
-<<<<<<< HEAD
-## Templates
-
-You can use templates to avoid having to re-specify common code and dependencies.  You can find out the directory where templates are stored and view a list of your templates by running `rust-script --list-templates`.
-
-Templates are Rust source files with two placeholders: `#{prelude}` for the auto-generated prelude (which should be placed at the top of the template), and `#{script}` for the contents of the script itself.
-
-For example, a minimal expression template that adds a dependency and imports some additional symbols might be:
-
-```rust
-//! ```cargo
-//! [dependencies]
-//! itertools="0.6.2"
-//! ```
-#![allow(unused_imports)]
-#{prelude}
-use std::io::prelude::*;
-use std::mem;
-use itertools::Itertools;
-
-fn main() {
-    let result = {
-        #{script}
-    };
-    println!("{:?}", result);
-}
-```
-
-If stored in the templates folder as `grabbag.rs`, you can use it by passing the name `grabbag` via the `--template` option, like so:
-
-```sh
-$ rust-script -t grabbag -e "mem::size_of::<Box<Read>>()"
-16
-```
-
-In addition, there are three built-in templates: `expr`, `loop`, and `loop-count`.  These are used for the `--expr`, `--loop`, and `--loop --count` invocation forms.  They can be overridden by placing templates with the same name in the template folder.
-
-=======
->>>>>>> fb29f09e
 ## Troubleshooting
 
 Please report all issues on [the GitHub issue tracker](https://github.com/fornwall/rust-script/issues).
